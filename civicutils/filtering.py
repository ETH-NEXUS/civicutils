import sys
import os
import re

from utils import check_string_filter_arguments, check_cutoff_filter_arguments, check_is_bool, check_keys, check_keys_not, check_is_none


def filter_in(field, field_name, in_list, list_name, match_type="exact"):
    """
    Check if a given field is contained in a list of strings to be selected for during filtering.
    :param field:       String to check in the provided list. If 'NULL', then match will not be attempted (i.e. if list is non-empty, then 'match=False' will be returned by the function).
    :param field_name:  Name of the field being checked (for error handling).
    :param in_list:     List of strings to be compared against field. If empty list is provided, then 'match=True' will be returned by the function.
    :param list_name:   Name of the list being checked (for error handling).
    :param match_type:  ['exact', 'partial']
                        exact:   	the exact field that was provided needs to be found in the list of strings in order to declare 'match=True'
                        partial: 	partial matches of the provided field in the list is enough to declare 'match=True'
                        Type of match to search for. This parameter defaults to 'exact'.
    :return:            Returns a boolean indicating if field should be kept (True) or not (None).
    """
    (field, in_list) = check_string_filter_arguments(field, field_name, in_list, list_name)
    match = False
    # Only perform check when in_list is not empty
    if in_list:
        # If a list was provided and field is empty, then filter is not passed
        if field != "NULL":
            if (match_type == "exact"):
                if field in in_list:
                    match = True
            if (match_type == "partial"):
                for tmp in in_list:
                    if tmp in field:
                        match = True
    else:
        match = True

    return match


def filter_not_in(field, field_name, out_list, list_name, match_type="exact"):
    """
    Check if a given field is contained in a list of strings to be removed during filtering.
    :param field:       String to check in the provided list. Can be 'NULL' (match will still be attempted).
    :param field_name:  Name of the field being checked (for error handling).
    :param out_list:    List of strings to be compared against field. If empty list is provided, then 'match=False' will be returned by the function.
    :param list_name:   Name of the list being checked (for error handling).
    :param match_type:  ['exact', 'partial']
                        exact:   	the exact field that was provided needs to be found in the list of strings in order to declare 'match=True'
                        partial: 	partial matches of the provided field in the list is enough to declare 'match=True'
                        Type of match to search for. This parameter defaults to 'exact'.
    :return:            Returns a boolean indicating if field should be excluded (True) or not (None).
    """
    (field, out_list) = check_string_filter_arguments(field, field_name, out_list, list_name)
    match = False
    # If no list was provided, even if field is empty, filter is always "passed" (i.e. False to avoid removing variant)
    # This allows to filter record if a particular field is "NULL"
    if out_list:
        if (match_type == "exact"):
            if field in out_list:
                match = True
        if (match_type == "partial"):
            for tmp in out_list:
                if tmp in field:
                    match = True

    return match


def filter_cutoff(field, field_name, cutoff, cutoff_name):
    """
    Check if a given numeric field is equal or above a certain threshold.
    :param field:	Number to compare against the provided cutoff. When cutoff!=0, return 'match=True' when field => cutoff.
    :param field_name:	Name of the numeric field being checked (for error handling).
    :param cutoff:	Numeric threshold to be compared against the given field. If cutoff=0, then 'match=True' will be returned by the function.
    :param cutoff_name:	Name of the cutoff value being checked (for error handling).
    :return:            Returns a boolean indicating if field is equal/above (True) or below (None) the threshold.
    """
    # Sanity check for provided arguments (both should be numeric or floats)
    check_cutoff_filter_arguments(field, field_name)
    check_cutoff_filter_arguments(cutoff, cutoff_name)
    match = True
    cutoff_f = float(cutoff)
    field_f = float(field)
    if (cutoff_f != float(0)):
        if (field_f < cutoff_f):
            match = False

    return match


<<<<<<< HEAD
def filter_civic(var_map, gene_id_in=[], gene_id_not_in=[], min_variants=0, var_id_in=[], var_id_not_in=[], var_name_in=[], var_name_not_in=[], min_civic_score=0, var_type_in=[], var_type_not_in=[], min_evidence_items=0, evidence_type_in=[], evidence_type_not_in=[], disease_in=[], disease_not_in=[], drug_name_in=[], drug_name_not_in=[], evidence_dir_in=[], evidence_dir_not_in=[], evidence_clinsig_in=[], evidence_clinsig_not_in=[], evidence_level_in=[], evidence_level_not_in=[], evidence_status_in=[], evidence_status_not_in=[], source_status_in=[], source_status_not_in=[], var_origin_in=[], var_origin_not_in=[], source_type_in=[], source_type_not_in=[], min_evidence_rating=0, output_empty=False):
=======
def filter_civic(varMap, gene_id_in=[], gene_id_not_in=[], min_variants=0, var_id_in=[], var_id_not_in=[], var_name_in=[], var_name_not_in=[], min_civic_score=0, var_type_in=[], var_type_not_in=[], min_evidence_items=0, evidence_type_in=[], evidence_type_not_in=[], disease_in=[], disease_not_in=[], therapy_name_in=[], therapy_name_not_in=[], evidence_dir_in=[], evidence_dir_not_in=[], evidence_clinsig_in=[], evidence_clinsig_not_in=[], evidence_level_in=[], evidence_level_not_in=[], evidence_status_in=[], evidence_status_not_in=[], source_status_in=[], source_status_not_in=[], var_origin_in=[], var_origin_not_in=[], source_type_in=[], source_type_not_in=[], min_evidence_rating=0, output_empty=False):
>>>>>>> Molecular_Profile_Dev
    """
    Filter a nested dictionary of results from querying genes in CIViC. Dictionary is assumed to have been generated via function 'reformat_civic()'.
    Provided filtering parameters are evaluated in the order in which they are listed in the function definition (i.e. not in the order specified during the function call).
    The logic of any filters applied is always 'AND'. If the desired filter logic in not possible in one single function call, then the function needs to be applied several times subsequently.
    :param var_map:                 Nested dictionary of results from querying genes in CIViC. Provided dictionary cannot be annotated with disease specificity, and it is assumed to have been generated via 'reformat_civic()'. See README for more details about the specific structure of 'var_map'.
    :param gene_id_in:              List of gene identifiers to filter for (must match the type of identifier used in the provided 'var_map'). Default is empty list. If non-empty, then only gene records matching the provided identifiers will be returned (exact string match is sought).
    :param gene_id_not_in:          List of gene identifiers to filter out (must match the type of identifier used in the provided 'var_map'). Default is empty list. If non-empty, then any gene records matching the provided identifiers will be excluded from the returned dictionary (exact string match is sought).
    :param min_variants:            Minimum number of variants the need to be available for the gene. Default is zero. If non-zero, then only genes having an equal or larger number of variants will be returned.
    :param var_id_in:               List of variant CIViC identifiers to filter for. Default is empty list. If non-empty, then only variant records matching the provided identifiers will be returned (exact string match is sought).
    :param var_id_not_in:           List of variant CIViC identifiers to filter out. Default is empty list. If non-empty, then variant records matching the provided identifiers will be excluded from the returned dictionary (exact string match is sought).
    :param var_name_in:             List of variant names to filter for. Default is empty list. If non-empty, then only variant records matching the provided identifiers will be returned (partial string match is sought).
    :param var_name_not_in:         List of variant names to filter out. Default is empty list. If non-empty, then variant records matching the provided identifiers will be excluded from the returned dictionary (partial string match is sought).
    :param min_civic_score:         Minimum CIViC score required for the variant record. Default is zero. If non-zero, then only variant records having an equal or larger score will be returned.
    :param var_type_in:             List of variant types to filter for. Default is empty list. If non-empty, then only variant records associated to at least one type matching the provided list will be returned (partial string match is sought). When there are no variant types available for a given variant record, then 'NULL' will used in this case. Filtering can still be applied if desired, however current filter will always fail for these records.
    :param var_type_not_in:         List of variant types to filter out. Default is empty list. If non-empty, then variant records associated to at least one type matching the provided list will be excluded from the returned dictionary (partial string match is sought). When there are no variant types available for a given variant record, then 'NULL' will used in this case. Filtering can still be applied if desired, however current filter will never fail for these records.
<<<<<<< HEAD
    :param min_evidence_items:      Minimum number of evidence items that need to be available for the variant. Default is zero. If non-zero, then only variant records having an equal or larger number of evidences will be returned. This number is computed summing evidences available across all downstream layers (i.e. evidence types, directions, clinical significances, diseases, drugs, etc.). Filtering is applied directly on the original value from 'var_map' (i.e. before the number of evidences is updated to reflect the records that passed the filter selection).
=======
    :param min_evidence_items:      Minimum number of evidence items that need to be available for the variant. Default is zero. If non-zero, then only variant records having an equal or larger number of evidences will be returned. This number is computed summing evidences available across all downstream layers (ie. evidence types, directions, clinical significances, diseases, therapies, etc.). Filtering is applied directly on the original value from 'varMap' (ie. before the number of evidences is updated to reflect the records that passed the filter selection).
>>>>>>> Molecular_Profile_Dev
    :param evidence_type_in:        List of evidence types to filter for. Default is empty list. If non-empty, then only evidence records matching the provided types will be returned (exact string match is sought).
    :param evidence_type_not_in:    List of evidence types to filter out. Default is empty list. If non-empty, then evidence records matching the provided types will be excluded from the returned dictionary (exact string match is sought).
    :param disease_in:              List of disease names to filter for. Default is empty list. If non-empty, then only evidence records matching the provided diseases will be returned (partial string match is sought).
    :param disease_not_in:          List of disease names to filter out. Default is empty list. If non-empty, then evidence records matching the provided diseases will be excluded from the returned dictionary (partial string match is sought).
<<<<<<< HEAD
    :param drug_name_in:            List of drug names to filter for. Default is empty list. If non-empty, then only evidence records matching the provided drugs will be returned (partial string match is sought). Filtering at this level will only be applied for evidence records of type 'PREDICTIVE', otherwise 'NULL' is used and filtering is ignored. Drug name can still be 'NULL' for 'PREDICTIVE' evidences in some cases (e.g. submitted evidence).
    :param drug_name_not_in:        List of drug names to filter out. Default is empty list. If non-empty, then evidence records matching the provided drugs will be excluded from the returned dictionary (partial string match is sought). Filtering at this level will only be applied for evidence records of type 'PREDICTIVE', otherwise 'NULL' is used and filtering is ignored. Drug name can still be 'NULL' for 'PREDICTIVE' evidences in some cases (e.g. submitted evidence).
=======
    :param therapy_name_in:            List of therapy names to filter for. Default is empty list. If non-empty, then only evidence records matching the provided therapies will be returned (partial string match is sought). Filtering at this level will only be applied for evidence records of type 'PREDICTIVE', otherwise 'NULL' is used and filtering is ignored. therapy name can still be 'NULL' for 'PREDICTIVE' evidences in some cases (eg. submitted evidence).
    :param therapy_name_not_in:        List of therapy names to filter out. Default is empty list. If non-empty, then evidence records matching the provided therapies will be excluded from the returned dictionary (partial string match is sought). Filtering at this level will only be applied for evidence records of type 'PREDICTIVE', otherwise 'NULL' is used and filtering is ignored. therapy name can still be 'NULL' for 'PREDICTIVE' evidences in some cases (eg. submitted evidence).
>>>>>>> Molecular_Profile_Dev
    :param evidence_dir_in:         List of evidence directions to filter for. Default is empty list. If non-empty, then only evidence records matching the provided directions will be returned (exact string match is sought).
    :param evidence_dir_not_in:     List of evidence directions to filter out. Default is empty list. If non-empty, then evidence records matching the provided directions will be excluded from the returned dictionary (exact string match is sought).
    :param evidence_clinsig_in:     List of clinical significances to filter for. Default is empty list. If non-empty, then only evidence records matching the provided significances will be returned (exact string match is sought).
    :param evidence_clinsig_not_in: List of clinical significances to filter out. Default is empty list. If non-empty, then evidence records matching the provided significances will be excluded from the returned dictionary (exact string match is sought).
    :param evidence_level_in:       List of evidence levels to filter for. Default is empty list. If non-empty, then only evidence records matching the provided levels will be returned (exact string match is sought).
    :param evidence_level_not_in:   List of evidence levels to filter out. Default is empty list. If non-empty, then evidence records matching the provided levels will be excluded from the returned dictionary (exact string match is sought).
    :param evidence_status_in:      List of evidence statuses to filter for. Default is empty list. If non-empty, then only evidence records matching the provided statuses will be returned (exact string match is sought).
    :param evidence_status_not_in:  List of evidence statuses to filter out. Default is empty list. If non-empty, then evidence records matching the provided statuses will be excluded from the returned dictionary (exact string match is sought).
    :param source_status_in:        List of source statuses to filter for. Default is empty list. If non-empty, then only evidence records matching the provided source statuses will be returned (partial string match is sought).
    :param source_status_not_in:    List of source statuses to filter out. Default is empty list. If non-empty, then evidence records matching the provided source statuses will be excluded from the returned dictionary (partial string match is sought).
    :param var_origin_in:           List of variant origins to filter for. Default is empty list. If non-empty, then only evidence records matching the provided variant origins will be returned (partial string match is sought).
    :param var_origin_not_in:       List of variant origins to filter out. Default is empty list. If non-empty, then evidence records matching the provided variant origins will be excluded from the returned dictionary (partial string match is sought).
    :param source_type_in:          List of types of sources to filter for. Default is empty list. If non-empty, then only evidence records matching the provided source types will be returned (exact string match is sought).
    :param source_type_not_in:      List of types of sources to filter out. Default is empty list. If non-empty, then evidence records matching the provided source types will be excluded from the returned dictionary (exact string match is sought).
    :param min_evidence_rating:     Minimum rating required for the evidence record. Default is zero. If non-zero, then only evidence records having an equal or larger rating will be returned. Some evidence records can have a 'NULL' rating, and in this case it will fail this filter if a cutoff!=0 is set.
    :param output_empty:            Boolean indicating if empty entries can be contained in the filtered dictionary returned by the function. It is recommended to only use this argument for checking at which level the different records contained in 'var_map' failed the applied filters. It is not recommended to use this argument when intention is to apply other functions from this packge on the returned dictionary (behavior can be unexpected).
    :return:                        Returns a new nested dictionary, containing the filtered results.
    """
<<<<<<< HEAD
    # Assume variant entries in var_map have the following structure of the first layer:
    varmap_entries = ['name', 'civic_score', 'hgvs', 'types', 'n_evidence_items', 'evidence_items']
=======
# TODO: add framework for flexibly choosing what is filtered based of constructed argument?
# eg. feature_name (have a catalogue of available and throw error if not matched) + in/not_in + partial/exact (feature type would determine if expectation is list or cutoff value)
# TODO: add framework to apply filters based on order of arguments?
# eg. for each feature that is provided, filtering fuction is called, and the dict is subsequently filtered in this manner until all provided filters have been applied

    # Assume variant entries in varMap have the following structure of the first layer:
    varmap_entries_variant = ['name','hgvs','types']
    varmap_entries_molecular_profile = ['name','civic_score','n_evidence_items','evidence_items']
>>>>>>> Molecular_Profile_Dev
    # For checking that provided nested dictionary is not annotated for disease specificity and has been generated by reformat_civic()
    sorted_cts = ["ct", "gt", "nct"]

    # Sanity check that provided output_empty is logical
    check_is_none(output_empty, "output_empty")
    check_is_bool(output_empty, "output_empty")

    # Iterate complete dict of results and apply selected filters to generate a new (filtered) dict
    clean_map = {}
    for gene_id in var_map.keys():
        # gene id should always be available  (type of id is chosen during the query)
        gene_id_str = str(gene_id)
        keep_gene = filter_in(gene_id_str, "gene_id", gene_id_in, "gene_id_in", match_type="exact")
        if not keep_gene:
            continue
        remove_gene = filter_not_in(gene_id_str, "gene_id", gene_id_not_in, "gene_id_not_in", match_type="exact")
        if remove_gene:
            continue

        # allow number of min_variants to be 0
        n_variants = len(var_map[gene_id].keys())
        keep_gene = filter_cutoff(n_variants, "n_variants", min_variants, "min_variants")
        if not keep_gene:
            continue

        # current gene has passed all gene-level filters
        # write to output (filtered) dict only when output_empty=True
        if output_empty:
            if gene_id not in clean_map.keys():
                clean_map[gene_id] = {}

        # variant id should always be available
        for var_id in var_map[gene_id].keys():
            var_id_str = str(var_id)
            keep_var = filter_in(var_id_str, "var_id", var_id_in, "var_id_in", match_type="exact")
            if not keep_var:
                continue
            remove_var = filter_not_in(var_id_str, "var_id", var_id_not_in, "var_id_not_in", match_type="exact")
            if remove_var:
                continue

            # Check that the expected entries are found in the dictionary
<<<<<<< HEAD
            check_keys(list(var_map[gene_id][var_id].keys()), "var_map", varmap_entries, matches_all=True)
=======
            check_keys(list(varMap[gene_id][var_id].keys()),"varMap",varmap_entries_variant,matches_all=False)
>>>>>>> Molecular_Profile_Dev

            # variant name should always be available (never "NULL")
            variant = var_map[gene_id][var_id]["name"]
            keep_var = filter_in(variant, "variant", var_name_in, "var_name_in", match_type="partial")
            if not keep_var:
                continue
            remove_var = filter_not_in(variant, "variant", var_name_not_in, "var_name_not_in", match_type="partial")
            if remove_var:
                continue

<<<<<<< HEAD
            # civic score is always a number (can be 0)
            var_score = var_map[gene_id][var_id]["civic_score"]
            keep_var = filter_cutoff(var_score, "var_score", min_civic_score, "min_civic_score")
            if not keep_var:
                continue

=======
>>>>>>> Molecular_Profile_Dev
            # variant types will never be empty list
            # use ["NULL"] when not available
            variant_types = var_map[gene_id][var_id]["types"]
            n_keep = 0
            n_remove = 0
            # when "NULL":
            #  - if any var_type_in was provided, then variant will fail this filter
            #  - if any var_type_not_in was provided, then variant will not fail this filter (given that the previous filter did not either)
            for var_type in variant_types:
                keep_type = filter_in(var_type, "var_type", var_type_in, "var_type_in", match_type="partial")
                if keep_type:
                    n_keep += 1
                remove_type = filter_not_in(var_type, "var_type", var_type_not_in, "var_type_not_in", match_type="partial")
                if remove_type:
                    n_remove += 1
            if (n_keep == 0):
                continue
            if (n_remove > 0):
                continue

<<<<<<< HEAD
            # allow number of evidence items to be 0
            n_evidence_items = var_map[gene_id][var_id]["n_evidence_items"]
            keep_var = filter_cutoff(n_evidence_items, "n_evidence_items", min_evidence_items, "min_evidence_items")
            if not keep_var:
                continue

            # current variant has passed all variant-level filters
            # write to output (filtered) dict only when output_empty=True
            if output_empty:
                if var_id not in clean_map[gene_id].keys():
                    clean_map[gene_id][var_id] = {}
                    clean_map[gene_id][var_id]["name"] = variant
                    clean_map[gene_id][var_id]["civic_score"] = var_score
                    clean_map[gene_id][var_id]["hgvs"] = var_map[gene_id][var_id]['hgvs']
                    clean_map[gene_id][var_id]["types"] = variant_types
                    clean_map[gene_id][var_id]["n_evidence_items"] = 0
                    clean_map[gene_id][var_id]["evidence_items"] = {}

            n_evidence_items_after = 0
            evidence_types = list(var_map[gene_id][var_id]["evidence_items"].keys())
            allowed_evidence_types = []
            # evidence type should always be available
            for evidence_type in evidence_types:
                keep_type = filter_in(evidence_type, "evidence type", evidence_type_in, "evidence_type_in", match_type="exact")
                if not keep_type:
                    continue
                remove_type = filter_not_in(evidence_type, "evidence type", evidence_type_not_in, "evidence_type_not_in", match_type="exact")
                if remove_type:
=======
            # current variant has passed all variant-level filters
            # write to output (filtered) dict only when output_empty=True
            if output_empty:
                if var_id not in cleanMap[gene_id].keys():
                    cleanMap[gene_id][var_id] = {}
                    cleanMap[gene_id][var_id]["name"] = variant
                    cleanMap[gene_id][var_id]["hgvs"] = varMap[gene_id][var_id]['hgvs']
                    cleanMap[gene_id][var_id]["types"] = variant_types


            molecular_profile_ids = set(list(varMap[gene_id][var_id].keys())) ^ set(varmap_entries_variant)

            for molecular_profil_id in molecular_profile_ids:
                
                # Check that the expected entries are found in the dictionary
                check_keys(list(varMap[gene_id][var_id][molecular_profil_id].keys()),"varMap",varmap_entries_molecular_profile,matches_all=True)
                
                # allow number of evidence items to be 0
                n_evidence_items = varMap[gene_id][var_id][molecular_profil_id]["n_evidence_items"]
                keepMP = filter_cutoff(n_evidence_items, "n_evidence_items", min_evidence_items, "min_evidence_items")
                if not keepMP:
                    continue

                # civic score is always a number (can be 0)
                var_score = varMap[gene_id][var_id][molecular_profil_id]["civic_score"]
                keepMP = filter_cutoff(var_score, "var_score", min_civic_score, "min_civic_score")
                if not keepMP:
>>>>>>> Molecular_Profile_Dev
                    continue

                n_evidence_items_after = 0
                evidence_types = list(varMap[gene_id][var_id][molecular_profil_id]["evidence_items"].keys())
                allowed_evidence_types = []
                
                if output_empty:
<<<<<<< HEAD
                    if evidence_type not in clean_map[gene_id][var_id]["evidence_items"].keys():
                        clean_map[gene_id][var_id]["evidence_items"][evidence_type] = {}

                type_diseases = list(var_map[gene_id][var_id]["evidence_items"][evidence_type].keys())
                # Check that provided var_map is not annotated with disease specificity info (ct/gt/nct)
                check_keys_not(type_diseases, "var_map", sorted_cts)

                # disease names should always be available
                allowed_diseases = []
                for type_disease in type_diseases:
                    keep_disease = filter_in(type_disease, "disease type", disease_in, "disease_in", match_type="partial")
                    if not keep_disease:
                        continue
                    remove_disease = filter_not_in(type_disease, "disease type", disease_not_in, "disease_not_in", match_type="partial")
                    if remove_disease:
=======
                    if molecular_profil_id not in cleanMap[gene_id][var_id].keys():
                        cleanMap[gene_id][var_id][molecular_profil_id] = {}
                        cleanMap[gene_id][var_id][molecular_profil_id]["civic_score"] = var_score
                        cleanMap[gene_id][var_id][molecular_profil_id]["n_evidence_items"] = 0
                        cleanMap[gene_id][var_id][molecular_profil_id]["evidence_items"] = {}
                
                # evidence type should always be available
                for evidence_type in evidence_types:
                    keepType = filter_in(evidence_type, "evidence type", evidence_type_in, "evidence_type_in", matchType="exact")
                    if not keepType:
                        continue
                    removeType = filter_not_in(evidence_type, "evidence type", evidence_type_not_in, "evidence_type_not_in", matchType="exact")
                    if removeType:
>>>>>>> Molecular_Profile_Dev
                        continue
                    allowed_evidence_types.append(evidence_type)

                # only work on subset of evidence types that passed filters (if any)
                for evidence_type in allowed_evidence_types:
                    # current evidence type has passed filters
                    # write to output (filtered) dict only when output_empty=True
                    if output_empty:
<<<<<<< HEAD
                        if disease not in clean_map[gene_id][var_id]["evidence_items"][evidence_type].keys():
                            clean_map[gene_id][var_id]["evidence_items"][evidence_type][disease] = {}

                    # all evidence types except 'PREDICTIVE' will have a single entry 'NULL' (because drugs are not associated to these evidence types)
                    # when "NULL", the drug-related filters do not apply (to avoid filtering evidences from types other than 'PREDICTIVE')

                    disease_drugs = list(var_map[gene_id][var_id]["evidence_items"][evidence_type][disease].keys())

                    allowed_drugs = []
                    if (evidence_type != "PREDICTIVE"):
                        allowed_drugs = [x for x in disease_drugs]   # ['NULL']
                    else:
                        # iterate existing drugs and apply filters
                        for disease_drug in disease_drugs:
                            keep_drug = filter_in(disease_drug, "drug", drug_name_in, "drug_name_in", match_type="partial")
                            if not keep_drug:
                                continue
                            remove_drug = filter_not_in(disease_drug, "drug", drug_name_not_in, "drug_name_not_in", match_type="partial")
                            if remove_drug:
                                continue
                            allowed_drugs.append(disease_drug)

                    # only work on subset of drugs that passed filters (if any)
                    for drug in allowed_drugs:
                        # current drug has passed filters ("NULL" whenever evidence type is not 'PREDICTIVE')
                        # write to output (filtered) dict only when output_empty=True
                        if output_empty:
                            if drug not in clean_map[gene_id][var_id]["evidence_items"][evidence_type][disease].keys():
                                clean_map[gene_id][var_id]["evidence_items"][evidence_type][disease][drug] = {}

                        evidences = list(var_map[gene_id][var_id]["evidence_items"][evidence_type][disease][drug].keys())
                        allowed_evidences = []
                        for evidence in evidences:
                            # split the evidence string into direction and clinical significance
                            # format: 'DIRECTION:CLINSIGF'
                            evidence_list = evidence.strip().split(':')
                            # sanity check for correct format of evidence string
                            if (len(evidence_list) != 2):
                                raise ValueError("Unexpected format of evidence '%s'! Please provide string as 'EVIDENCE_DIRECTION:CLINICAL_SIGNIFICANCE'." %(evidence))

                            # check evidence direction filters
                            direction = evidence_list[0]
                            keep_dir = filter_in(direction, "evidence direction", evidence_dir_in, "evidence_dir_in", match_type="exact")
                            if not keep_dir:
                                continue
                            remove_dir = filter_not_in(direction, "evidence direction", evidence_dir_not_in, "evidence_dir_not_in", match_type="exact")
                            if remove_dir:
                                continue
                            # check evidence clinical significance filters
                            clin_signf = evidence_list[1]
                            keep_clin = filter_in(clin_signf, "clinical significance", evidence_clinsig_in, "evidence_clinsig_in", match_type="exact")
                            if not keep_clin:
                                continue
                            remove_clin = filter_not_in(clin_signf, "clinical significance", evidence_clinsig_not_in, "evidence_clinsig_not_in", match_type="exact")
                            if remove_clin:
                                continue
                            allowed_evidences.append(evidence)

                        # only work on subset of evidences that passed filters (if any)
                        for this_evidence in allowed_evidences:
                            # current evidence has passed filters
                            # write to output (filtered) dict only when output_empty=True
                            if output_empty:
                                if this_evidence not in clean_map[gene_id][var_id]["evidence_items"][evidence_type][disease][drug].keys():
                                    clean_map[gene_id][var_id]["evidence_items"][evidence_type][disease][drug][this_evidence] = {}

                            evidence_levels = list(var_map[gene_id][var_id]["evidence_items"][evidence_type][disease][drug][this_evidence].keys())
                            allowed_levels = []
                            for evidence_level in evidence_levels:
                                keep_level = filter_in(evidence_level, "evidence level", evidence_level_in, "evidence_level_in",  match_type="exact")
                                if not keep_level:
                                    continue
                                remove_level = filter_not_in(evidence_level, "evidence level", evidence_level_not_in, "evidence_level_not_in", match_type="exact")
                                if remove_level:
=======
                        if evidence_type not in cleanMap[gene_id][var_id][molecular_profil_id]["evidence_items"].keys():
                            cleanMap[gene_id][var_id][molecular_profil_id]["evidence_items"][evidence_type] = {}

                    type_diseases = list(varMap[gene_id][var_id][molecular_profil_id]["evidence_items"][evidence_type].keys())
                    # Check that provided varMap is not annotated with disease specificity info (ct/gt/nct)
                    check_keys_not(type_diseases,"varMap",sorted_cts)

                    # disease names should always be available
                    allowed_diseases = []
                    for type_disease in type_diseases:
                        keepDisease = filter_in(type_disease, "disease type", disease_in, "disease_in", matchType="partial")
                        if not keepDisease:
                            continue
                        removeDisease = filter_not_in(type_disease, "disease type", disease_not_in, "disease_not_in", matchType="partial")
                        if removeDisease:
                            continue
                        allowed_diseases.append(type_disease)

                    # only work on subset of diseases that passed filters (if any)
                    for disease in allowed_diseases:
                        # current disease name has passed filters
                        # write to output (filtered) dict only when output_empty=True
                        if output_empty:
                            if disease not in cleanMap[gene_id][var_id][molecular_profil_id]["evidence_items"][evidence_type].keys():
                                cleanMap[gene_id][var_id][molecular_profil_id]["evidence_items"][evidence_type][disease] = {}
                        # all evidence types except 'PREDICTIVE' will have a single entry 'NULL' (because therapies are not associated to these evidence types)
                        # when "NULL", the therapy-related filters do not apply (to avoid filtering evidences from types other than 'PREDICTIVE'
                        disease_therapies = list(varMap[gene_id][var_id][molecular_profil_id]["evidence_items"][evidence_type][disease].keys())
                        if (len(disease_therapies) == 0):
                            continue                        
                        
                        allowed_therapies = []
                        if (evidence_type != "PREDICTIVE"):
                            allowed_therapies = [x for x in disease_therapies]   # ['NULL']
                        else:
                            # iterate existing therapies and apply filters
                            for disease_therapy in disease_therapies:
                                keeptherapy = filter_in(disease_therapy, "therapy", therapy_name_in, "therapy_name_in", matchType="partial")
                                if not keeptherapy:
                                    continue
                                removetherapy = filter_not_in(disease_therapy, "therapy", therapy_name_not_in, "therapy_name_not_in", matchType="partial")
                                if removetherapy:
                                    continue
                                allowed_therapies.append(disease_therapy)

                        # only work on subset of therapies that passed filters (if any)
                        for therapy in allowed_therapies:
                            # current therapy has passed filters ("NULL" whenever evidence type is not 'PREDICTIVE')
                            # write to output (filtered) dict only when output_empty=True
                            if output_empty:
                                if therapy not in cleanMap[gene_id][var_id][molecular_profil_id]["evidence_items"][evidence_type][disease].keys():
                                    cleanMap[gene_id][var_id][molecular_profil_id]["evidence_items"][evidence_type][disease][therapy] = {}

                            evidences = list(varMap[gene_id][var_id][molecular_profil_id]["evidence_items"][evidence_type][disease][therapy].keys())
                            allowed_evidences = []
                            for evidence in evidences:
                                # split the evidence string into direction and clinical significance
                                # format: 'DIRECTION:CLINSIGF'
                                evidenceArr = evidence.strip().split(':')
                                # sanity check for correct format of evidence string
                                if (len(evidenceArr) != 2):
                                    raise ValueError("Unexpected format of evidence '%s'! Please provide string as 'EVIDENCE_DIRECTION:CLINICAL_SIGNIFICANCE'." %(evidence))

                                # check evidence direction filters
                                direction = evidenceArr[0]
                                keepDir = filter_in(direction, "evidence direction", evidence_dir_in, "evidence_dir_in", matchType="exact")
                                if not keepDir:
                                    continue
                                removeDir = filter_not_in(direction, "evidence direction", evidence_dir_not_in, "evidence_dir_not_in", matchType="exact")
                                if removeDir:
                                    continue
                                # check evidence clinical significance filters
                                clin_signf = evidenceArr[1]
                                keepClin = filter_in(clin_signf, "clinical significance", evidence_clinsig_in, "evidence_clinsig_in", matchType="exact")
                                if not keepClin:
>>>>>>> Molecular_Profile_Dev
                                    continue
                                removeClin = filter_not_in(clin_signf, "clinical significance", evidence_clinsig_not_in, "evidence_clinsig_not_in", matchType="exact")
                                if removeClin:
                                    continue
                                allowed_evidences.append(evidence)

                            # only work on subset of evidences that passed filters (if any)
                            for this_evidence in allowed_evidences:
                                # current evidence has passed filters
                                # write to output (filtered) dict only when output_empty=True
                                if output_empty:
<<<<<<< HEAD
                                    if level not in clean_map[gene_id][var_id]["evidence_items"][evidence_type][disease][drug][this_evidence].keys():
                                        clean_map[gene_id][var_id]["evidence_items"][evidence_type][disease][drug][this_evidence][level] = []

                                # Format of list: ['TYPE_ID1:EVIDENCESTATUS1:SOURCESTATUS1:VARORIGIN1:RATING1',..,'TYPE_IDN:EVIDENCESTATUSN:SOURCESTATUSN:VARORIGINN:RATINGN']
                                all_evidence_items = var_map[gene_id][var_id]["evidence_items"][evidence_type][disease][drug][this_evidence][level]
                                for evidence_item in all_evidence_items:
                                    # split the evidence item string into the 5 separate fields
                                    item_list = evidence_item.strip().split(":")
                                    # sanity check for correct format of evidence item string
                                    if (len(item_list) != 5):
                                        raise ValueError("Unexpected format of evidence item '%s'! Please provide string as 'EVIDENCE_ID:EVIDENCE_STATUS:SOURCE_STATUS:VARIANT_ORIGIN:RATING'." %(evidence_item))
                                    tmp_id = item_list[0]
                                    evidence_status = item_list[1]
                                    source_status = item_list[2]
                                    var_origin = item_list[3]
                                    rating = item_list[4]

                                    # split the id string into the 2 separate fields
                                    # format: 'TYPE_ID'
                                    tmp_id_list = tmp_id.split("_")
                                    # sanity check for correct format of evidence id string
                                    if (len(tmp_id_list) != 2):
                                        raise ValueError("Unexpected format of evidence id '%s'! Please provide string as 'PUBMED_[ID]' or 'ASCO_[ID]'." %(tmp_id))
                                    id_type = tmp_id_list[0]
                                    this_id = tmp_id_list[1]

                                    # apply filters on evidence status
                                    keep_status = filter_in(evidence_status, "evidence status", evidence_status_in, "evidence_status_in", match_type="exact")
                                    if not keep_status:
                                        continue
                                    remove_status = filter_not_in(evidence_status, "evidence status", evidence_status_not_in, "evidence_status_not_in", match_type="exact")
                                    if remove_status:
                                        continue
                                    # apply filters on source status
                                    keep_source = filter_in(source_status, "source status", source_status_in, "source_status_in", match_type="partial")
                                    if not keep_source:
                                        continue
                                    remove_source = filter_not_in(source_status, "source status", source_status_not_in, "source_status_not_in", match_type="partial")
                                    if remove_source:
                                        continue
                                    # apply filters on variant origin
                                    keep_origin = filter_in(var_origin, "variant origin", var_origin_in, "var_origin_in", match_type="partial")
                                    if not keep_origin:
                                        continue
                                    remove_origin = filter_not_in(var_origin, "variant origin", var_origin_not_in, "var_origin_not_in", match_type="partial")
                                    if remove_origin:
                                        continue
                                    # apply filters on source type
                                    keep_type = filter_in(id_type, "source id type", source_type_in, "source_type_in", match_type="exact")
                                    if not keep_type:
                                        continue
                                    remove_type = filter_not_in(id_type, "source id type", source_type_not_in, "source_type_not_in", match_type="exact")
                                    if remove_type:
                                        continue
                                    # when rating in not available (i.e. 'NULL'), the evidence will directly fail if corresponding filter is set
                                    if (rating == "NULL"):
                                        if (float(min_evidence_rating) != float(0)):
                                            continue
                                    # when rating is available, apply filters on evidence rating
                                    else:
                                        keep_rating = filter_cutoff(rating, "rating", min_evidence_rating, "min_evidence_rating")
                                        if not keep_rating:
                                            continue

                                    # current evidence item has passed all filters
                                    # write complete entry (from gene to evidence item) to output (filtered) dict only when output_empty>0
                                    if not output_empty:
                                        if gene_id not in clean_map.keys():
                                            clean_map[gene_id] = {}
                                        if var_id not in clean_map[gene_id].keys():
                                            clean_map[gene_id][var_id] = {}
                                            clean_map[gene_id][var_id]["name"] = variant
                                            clean_map[gene_id][var_id]["civic_score"] = var_score
                                            clean_map[gene_id][var_id]["hgvs"] = var_map[gene_id][var_id]['hgvs']
                                            clean_map[gene_id][var_id]["types"] = variant_types
                                            clean_map[gene_id][var_id]["n_evidence_items"] = 0
                                            clean_map[gene_id][var_id]["evidence_items"] = {}
                                        if evidence_type not in clean_map[gene_id][var_id]["evidence_items"].keys():
                                            clean_map[gene_id][var_id]["evidence_items"][evidence_type] = {}
                                        if disease not in clean_map[gene_id][var_id]["evidence_items"][evidence_type].keys():
                                            clean_map[gene_id][var_id]["evidence_items"][evidence_type][disease] = {}
                                        if drug not in clean_map[gene_id][var_id]["evidence_items"][evidence_type][disease].keys():
                                            clean_map[gene_id][var_id]["evidence_items"][evidence_type][disease][drug] = {}
                                        if this_evidence not in clean_map[gene_id][var_id]["evidence_items"][evidence_type][disease][drug].keys():
                                            clean_map[gene_id][var_id]["evidence_items"][evidence_type][disease][drug][this_evidence] = {}
                                        if level not in clean_map[gene_id][var_id]["evidence_items"][evidence_type][disease][drug][this_evidence].keys():
                                            clean_map[gene_id][var_id]["evidence_items"][evidence_type][disease][drug][this_evidence][level] = []

                                    clean_map[gene_id][var_id]["evidence_items"][evidence_type][disease][drug][this_evidence][level].append(evidence_item)
                                    n_evidence_items_after += 1

            # At this point, all evidence items available for this variant have been parsed and filtered
            # Add number of evidence items remaining after filtering for this variant
            # check if output_empty=True or not
            if not output_empty:
                # In this case, corresponding gene and variant entries will only be available when n_items > 0 (avoid empty entries)
                if (n_evidence_items_after > 0):
                    clean_map[gene_id][var_id]["n_evidence_items"] = n_evidence_items_after
            else:
                # In this case, corresponding gene and variant entries are always available
                clean_map[gene_id][var_id]["n_evidence_items"] = n_evidence_items_after

    return clean_map
=======
                                    if this_evidence not in cleanMap[gene_id][var_id][molecular_profil_id]["evidence_items"][evidence_type][disease][therapy].keys():
                                        cleanMap[gene_id][var_id][molecular_profil_id]["evidence_items"][evidence_type][disease][therapy][this_evidence] = {}

                                evidence_levels = list(varMap[gene_id][var_id][molecular_profil_id]["evidence_items"][evidence_type][disease][therapy][this_evidence].keys())
                                allowed_levels = []
                                for evidence_level in evidence_levels:
                                    keepLevel = filter_in(evidence_level, "evidence level", evidence_level_in, "evidence_level_in",  matchType="exact")
                                    if not keepLevel:
                                        continue
                                    removeLevel = filter_not_in(evidence_level, "evidence level", evidence_level_not_in, "evidence_level_not_in", matchType="exact")
                                    if removeLevel:
                                        continue
                                    allowed_levels.append(evidence_level)

                                # only work on subset of evidence levels that passed filters (if any)
                                for level in allowed_levels:
                                    # current evidence level has passed filters
                                    # write to output (filtered) dict only when output_empty=True
                                    if output_empty:
                                        if level not in cleanMap[gene_id][var_id][molecular_profil_id]["evidence_items"][evidence_type][disease][therapy][this_evidence].keys():
                                            cleanMap[gene_id][var_id][molecular_profil_id]["evidence_items"][evidence_type][disease][therapy][this_evidence][level] = []

                                    # Format of list: ['TYPE_ID1:EVIDENCESTATUS1:SOURCESTATUS1:VARORIGIN1:RATING1',..,'TYPE_IDN:EVIDENCESTATUSN:SOURCESTATUSN:VARORIGINN:RATINGN']
                                    all_evidence_items = varMap[gene_id][var_id][molecular_profil_id]["evidence_items"][evidence_type][disease][therapy][this_evidence][level]
                                    for evidence_item in all_evidence_items:
                                        # split the evidence item string into the 5 separate fields
                                        itemArr = evidence_item.strip().split(":")
                                        # sanity check for correct format of evidence item string
                                        if (len(itemArr) != 5):
                                            raise ValueError("Unexpected format of evidence item '%s'! Please provide string as 'EVIDENCE_ID:EVIDENCE_STATUS:SOURCE_STATUS:VARIANT_ORIGIN:RATING'." %(evidence_item))
                                        tmpId = itemArr[0]
                                        evidence_status = itemArr[1]
                                        source_status = itemArr[2]
                                        var_origin = itemArr[3]
                                        rating = itemArr[4]

                                        # split the id string into the 2 separate fields
                                        # format: 'TYPE_ID'
                                        tmpIdArr = tmpId.split("_")
                                        # sanity check for correct format of evidence id string
                                        if (len(tmpIdArr) != 2):
                                            raise ValueError("Unexpected format of evidence id '%s'! Please provide string as 'PUBMED_[ID]' or 'ASCO_[ID]'." %(tmpId))
                                        idType = tmpIdArr[0]
                                        this_id = tmpIdArr[1]

                                        # apply filters on evidence status
                                        keepStatus = filter_in(evidence_status, "evidence status", evidence_status_in, "evidence_status_in", matchType="exact")
                                        if not keepStatus:
                                            continue
                                        removeStatus = filter_not_in(evidence_status, "evidence status", evidence_status_not_in, "evidence_status_not_in", matchType="exact")
                                        if removeStatus:
                                            continue
                                        # apply filters on source status
                                        keepSource = filter_in(source_status, "source status", source_status_in, "source_status_in", matchType="partial")
                                        if not keepSource:
                                            continue
                                        removeSource = filter_not_in(source_status, "source status", source_status_not_in, "source_status_not_in", matchType="partial")
                                        if removeSource:
                                            continue
                                        # apply filters on variant origin
                                        keepOrigin = filter_in(var_origin, "variant origin", var_origin_in, "var_origin_in", matchType="partial")
                                        if not keepOrigin:
                                            continue
                                        removeOrigin = filter_not_in(var_origin, "variant origin", var_origin_not_in, "var_origin_not_in", matchType="partial")
                                        if removeOrigin:
                                            continue
                                        # apply filters on source type
                                        keepType = filter_in(idType, "source id type", source_type_in, "source_type_in", matchType="exact")
                                        if not keepType:
                                            continue
                                        removeType = filter_not_in(idType, "source id type", source_type_not_in, "source_type_not_in", matchType="exact")
                                        if removeType:
                                            continue
                                       # when rating in not available (ie. 'NULL'), the evidence will directly fail if corresponding filter is set
                                        if (rating == "NULL"):
                                            if (float(min_evidence_rating) != float(0)):
                                                continue
                                        # when rating is available, apply filters on evidence rating
                                        else:
                                            keepRating = filter_cutoff(rating, "rating", min_evidence_rating, "min_evidence_rating")
                                            if not keepRating:
                                                continue

                                        # current evidence item has passed all filters
                                        # write complete entry (from gene to evidence item) to output (filtered) dict only when output_empty>0
                                        if not output_empty:
                                            if gene_id not in cleanMap.keys():
                                                cleanMap[gene_id] = {}
                                            if var_id not in cleanMap[gene_id].keys():
                                                cleanMap[gene_id][var_id] = {}
                                                cleanMap[gene_id][var_id]["name"] = variant
                                                cleanMap[gene_id][var_id]["hgvs"] = varMap[gene_id][var_id]['hgvs']
                                                cleanMap[gene_id][var_id]["types"] = variant_types
                                            if molecular_profil_id not in cleanMap[gene_id][var_id].keys():
                                                cleanMap[gene_id][var_id][molecular_profil_id] = {}
                                                cleanMap[gene_id][var_id][molecular_profil_id]["civic_score"] = var_score
                                                cleanMap[gene_id][var_id][molecular_profil_id]["n_evidence_items"] = 0
                                                cleanMap[gene_id][var_id][molecular_profil_id]["evidence_items"] = {}                                                
                                            if evidence_type not in cleanMap[gene_id][var_id][molecular_profil_id]["evidence_items"].keys():
                                                cleanMap[gene_id][var_id][molecular_profil_id]["evidence_items"][evidence_type] = {}
                                            if disease not in cleanMap[gene_id][var_id][molecular_profil_id]["evidence_items"][evidence_type].keys():
                                                cleanMap[gene_id][var_id][molecular_profil_id]["evidence_items"][evidence_type][disease] = {}
                                            if therapy not in cleanMap[gene_id][var_id][molecular_profil_id]["evidence_items"][evidence_type][disease].keys():
                                                cleanMap[gene_id][var_id][molecular_profil_id]["evidence_items"][evidence_type][disease][therapy] = {}
                                            if this_evidence not in cleanMap[gene_id][var_id][molecular_profil_id]["evidence_items"][evidence_type][disease][therapy].keys():
                                                cleanMap[gene_id][var_id][molecular_profil_id]["evidence_items"][evidence_type][disease][therapy][this_evidence] = {}
                                            if level not in cleanMap[gene_id][var_id][molecular_profil_id]["evidence_items"][evidence_type][disease][therapy][this_evidence].keys():
                                                cleanMap[gene_id][var_id][molecular_profil_id]["evidence_items"][evidence_type][disease][therapy][this_evidence][level] = []

                                        cleanMap[gene_id][var_id][molecular_profil_id]["evidence_items"][evidence_type][disease][therapy][this_evidence][level].append(evidence_item)
                                        n_evidence_items_after += 1

                # At this point, all evidence items available for this variant have been parsed and filtered
                # Add number of evidence items remaining after filtering for this variant
                # check if output_empty=True or not
                if not output_empty:
                    # In this case, corresponding gene and variant entries will only be available when n_items > 0 (avoid empty entries)
                    if (n_evidence_items_after > 0):
                        cleanMap[gene_id][var_id][molecular_profil_id]["n_evidence_items"] = n_evidence_items_after
                else:
                    # In this case, corresponding gene and variant entries are always available
                    cleanMap[gene_id][var_id][molecular_profil_id]["n_evidence_items"] = n_evidence_items_after
>>>>>>> Molecular_Profile_Dev
<|MERGE_RESOLUTION|>--- conflicted
+++ resolved
@@ -88,11 +88,7 @@
     return match
 
 
-<<<<<<< HEAD
 def filter_civic(var_map, gene_id_in=[], gene_id_not_in=[], min_variants=0, var_id_in=[], var_id_not_in=[], var_name_in=[], var_name_not_in=[], min_civic_score=0, var_type_in=[], var_type_not_in=[], min_evidence_items=0, evidence_type_in=[], evidence_type_not_in=[], disease_in=[], disease_not_in=[], drug_name_in=[], drug_name_not_in=[], evidence_dir_in=[], evidence_dir_not_in=[], evidence_clinsig_in=[], evidence_clinsig_not_in=[], evidence_level_in=[], evidence_level_not_in=[], evidence_status_in=[], evidence_status_not_in=[], source_status_in=[], source_status_not_in=[], var_origin_in=[], var_origin_not_in=[], source_type_in=[], source_type_not_in=[], min_evidence_rating=0, output_empty=False):
-=======
-def filter_civic(varMap, gene_id_in=[], gene_id_not_in=[], min_variants=0, var_id_in=[], var_id_not_in=[], var_name_in=[], var_name_not_in=[], min_civic_score=0, var_type_in=[], var_type_not_in=[], min_evidence_items=0, evidence_type_in=[], evidence_type_not_in=[], disease_in=[], disease_not_in=[], therapy_name_in=[], therapy_name_not_in=[], evidence_dir_in=[], evidence_dir_not_in=[], evidence_clinsig_in=[], evidence_clinsig_not_in=[], evidence_level_in=[], evidence_level_not_in=[], evidence_status_in=[], evidence_status_not_in=[], source_status_in=[], source_status_not_in=[], var_origin_in=[], var_origin_not_in=[], source_type_in=[], source_type_not_in=[], min_evidence_rating=0, output_empty=False):
->>>>>>> Molecular_Profile_Dev
     """
     Filter a nested dictionary of results from querying genes in CIViC. Dictionary is assumed to have been generated via function 'reformat_civic()'.
     Provided filtering parameters are evaluated in the order in which they are listed in the function definition (i.e. not in the order specified during the function call).
@@ -108,22 +104,13 @@
     :param min_civic_score:         Minimum CIViC score required for the variant record. Default is zero. If non-zero, then only variant records having an equal or larger score will be returned.
     :param var_type_in:             List of variant types to filter for. Default is empty list. If non-empty, then only variant records associated to at least one type matching the provided list will be returned (partial string match is sought). When there are no variant types available for a given variant record, then 'NULL' will used in this case. Filtering can still be applied if desired, however current filter will always fail for these records.
     :param var_type_not_in:         List of variant types to filter out. Default is empty list. If non-empty, then variant records associated to at least one type matching the provided list will be excluded from the returned dictionary (partial string match is sought). When there are no variant types available for a given variant record, then 'NULL' will used in this case. Filtering can still be applied if desired, however current filter will never fail for these records.
-<<<<<<< HEAD
     :param min_evidence_items:      Minimum number of evidence items that need to be available for the variant. Default is zero. If non-zero, then only variant records having an equal or larger number of evidences will be returned. This number is computed summing evidences available across all downstream layers (i.e. evidence types, directions, clinical significances, diseases, drugs, etc.). Filtering is applied directly on the original value from 'var_map' (i.e. before the number of evidences is updated to reflect the records that passed the filter selection).
-=======
-    :param min_evidence_items:      Minimum number of evidence items that need to be available for the variant. Default is zero. If non-zero, then only variant records having an equal or larger number of evidences will be returned. This number is computed summing evidences available across all downstream layers (ie. evidence types, directions, clinical significances, diseases, therapies, etc.). Filtering is applied directly on the original value from 'varMap' (ie. before the number of evidences is updated to reflect the records that passed the filter selection).
->>>>>>> Molecular_Profile_Dev
     :param evidence_type_in:        List of evidence types to filter for. Default is empty list. If non-empty, then only evidence records matching the provided types will be returned (exact string match is sought).
     :param evidence_type_not_in:    List of evidence types to filter out. Default is empty list. If non-empty, then evidence records matching the provided types will be excluded from the returned dictionary (exact string match is sought).
     :param disease_in:              List of disease names to filter for. Default is empty list. If non-empty, then only evidence records matching the provided diseases will be returned (partial string match is sought).
     :param disease_not_in:          List of disease names to filter out. Default is empty list. If non-empty, then evidence records matching the provided diseases will be excluded from the returned dictionary (partial string match is sought).
-<<<<<<< HEAD
-    :param drug_name_in:            List of drug names to filter for. Default is empty list. If non-empty, then only evidence records matching the provided drugs will be returned (partial string match is sought). Filtering at this level will only be applied for evidence records of type 'PREDICTIVE', otherwise 'NULL' is used and filtering is ignored. Drug name can still be 'NULL' for 'PREDICTIVE' evidences in some cases (e.g. submitted evidence).
-    :param drug_name_not_in:        List of drug names to filter out. Default is empty list. If non-empty, then evidence records matching the provided drugs will be excluded from the returned dictionary (partial string match is sought). Filtering at this level will only be applied for evidence records of type 'PREDICTIVE', otherwise 'NULL' is used and filtering is ignored. Drug name can still be 'NULL' for 'PREDICTIVE' evidences in some cases (e.g. submitted evidence).
-=======
-    :param therapy_name_in:            List of therapy names to filter for. Default is empty list. If non-empty, then only evidence records matching the provided therapies will be returned (partial string match is sought). Filtering at this level will only be applied for evidence records of type 'PREDICTIVE', otherwise 'NULL' is used and filtering is ignored. therapy name can still be 'NULL' for 'PREDICTIVE' evidences in some cases (eg. submitted evidence).
-    :param therapy_name_not_in:        List of therapy names to filter out. Default is empty list. If non-empty, then evidence records matching the provided therapies will be excluded from the returned dictionary (partial string match is sought). Filtering at this level will only be applied for evidence records of type 'PREDICTIVE', otherwise 'NULL' is used and filtering is ignored. therapy name can still be 'NULL' for 'PREDICTIVE' evidences in some cases (eg. submitted evidence).
->>>>>>> Molecular_Profile_Dev
+    :param drug_name_in:            List of drug names to filter for. Default is empty list. If non-empty, then only evidence records matching the provided drugs will be returned (partial string match is sought). Filtering at this level will only be applied for evidence records of type 'PREDICTIVE', otherwise 'NULL' is used and filtering is ignored. drug name can still be 'NULL' for 'PREDICTIVE' evidences in some cases (eg. submitted evidence).
+    :param drug_name_not_in:        List of drug names to filter out. Default is empty list. If non-empty, then evidence records matching the provided drugs will be excluded from the returned dictionary (partial string match is sought). Filtering at this level will only be applied for evidence records of type 'PREDICTIVE', otherwise 'NULL' is used and filtering is ignored. drug name can still be 'NULL' for 'PREDICTIVE' evidences in some cases (eg. submitted evidence).
     :param evidence_dir_in:         List of evidence directions to filter for. Default is empty list. If non-empty, then only evidence records matching the provided directions will be returned (exact string match is sought).
     :param evidence_dir_not_in:     List of evidence directions to filter out. Default is empty list. If non-empty, then evidence records matching the provided directions will be excluded from the returned dictionary (exact string match is sought).
     :param evidence_clinsig_in:     List of clinical significances to filter for. Default is empty list. If non-empty, then only evidence records matching the provided significances will be returned (exact string match is sought).
@@ -142,19 +129,10 @@
     :param output_empty:            Boolean indicating if empty entries can be contained in the filtered dictionary returned by the function. It is recommended to only use this argument for checking at which level the different records contained in 'var_map' failed the applied filters. It is not recommended to use this argument when intention is to apply other functions from this packge on the returned dictionary (behavior can be unexpected).
     :return:                        Returns a new nested dictionary, containing the filtered results.
     """
-<<<<<<< HEAD
+
     # Assume variant entries in var_map have the following structure of the first layer:
-    varmap_entries = ['name', 'civic_score', 'hgvs', 'types', 'n_evidence_items', 'evidence_items']
-=======
-# TODO: add framework for flexibly choosing what is filtered based of constructed argument?
-# eg. feature_name (have a catalogue of available and throw error if not matched) + in/not_in + partial/exact (feature type would determine if expectation is list or cutoff value)
-# TODO: add framework to apply filters based on order of arguments?
-# eg. for each feature that is provided, filtering fuction is called, and the dict is subsequently filtered in this manner until all provided filters have been applied
-
-    # Assume variant entries in varMap have the following structure of the first layer:
-    varmap_entries_variant = ['name','hgvs','types']
-    varmap_entries_molecular_profile = ['name','civic_score','n_evidence_items','evidence_items']
->>>>>>> Molecular_Profile_Dev
+    var_map_entries_variant = ['name','hgvs','types']
+    var_map_entries_molecular_profile = ['civic_score','n_evidence_items','evidence_items']
     # For checking that provided nested dictionary is not annotated for disease specificity and has been generated by reformat_civic()
     sorted_cts = ["ct", "gt", "nct"]
 
@@ -197,11 +175,7 @@
                 continue
 
             # Check that the expected entries are found in the dictionary
-<<<<<<< HEAD
-            check_keys(list(var_map[gene_id][var_id].keys()), "var_map", varmap_entries, matches_all=True)
-=======
-            check_keys(list(varMap[gene_id][var_id].keys()),"varMap",varmap_entries_variant,matches_all=False)
->>>>>>> Molecular_Profile_Dev
+            check_keys(list(var_map[gene_id][var_id].keys()),"var_map",var_map_entries_variant,matches_all=False)
 
             # variant name should always be available (never "NULL")
             variant = var_map[gene_id][var_id]["name"]
@@ -212,15 +186,6 @@
             if remove_var:
                 continue
 
-<<<<<<< HEAD
-            # civic score is always a number (can be 0)
-            var_score = var_map[gene_id][var_id]["civic_score"]
-            keep_var = filter_cutoff(var_score, "var_score", min_civic_score, "min_civic_score")
-            if not keep_var:
-                continue
-
-=======
->>>>>>> Molecular_Profile_Dev
             # variant types will never be empty list
             # use ["NULL"] when not available
             variant_types = var_map[gene_id][var_id]["types"]
@@ -241,102 +206,52 @@
             if (n_remove > 0):
                 continue
 
-<<<<<<< HEAD
-            # allow number of evidence items to be 0
-            n_evidence_items = var_map[gene_id][var_id]["n_evidence_items"]
-            keep_var = filter_cutoff(n_evidence_items, "n_evidence_items", min_evidence_items, "min_evidence_items")
-            if not keep_var:
-                continue
-
             # current variant has passed all variant-level filters
             # write to output (filtered) dict only when output_empty=True
             if output_empty:
                 if var_id not in clean_map[gene_id].keys():
                     clean_map[gene_id][var_id] = {}
                     clean_map[gene_id][var_id]["name"] = variant
-                    clean_map[gene_id][var_id]["civic_score"] = var_score
                     clean_map[gene_id][var_id]["hgvs"] = var_map[gene_id][var_id]['hgvs']
                     clean_map[gene_id][var_id]["types"] = variant_types
-                    clean_map[gene_id][var_id]["n_evidence_items"] = 0
-                    clean_map[gene_id][var_id]["evidence_items"] = {}
-
-            n_evidence_items_after = 0
-            evidence_types = list(var_map[gene_id][var_id]["evidence_items"].keys())
-            allowed_evidence_types = []
-            # evidence type should always be available
-            for evidence_type in evidence_types:
-                keep_type = filter_in(evidence_type, "evidence type", evidence_type_in, "evidence_type_in", match_type="exact")
-                if not keep_type:
-                    continue
-                remove_type = filter_not_in(evidence_type, "evidence type", evidence_type_not_in, "evidence_type_not_in", match_type="exact")
-                if remove_type:
-=======
-            # current variant has passed all variant-level filters
-            # write to output (filtered) dict only when output_empty=True
-            if output_empty:
-                if var_id not in cleanMap[gene_id].keys():
-                    cleanMap[gene_id][var_id] = {}
-                    cleanMap[gene_id][var_id]["name"] = variant
-                    cleanMap[gene_id][var_id]["hgvs"] = varMap[gene_id][var_id]['hgvs']
-                    cleanMap[gene_id][var_id]["types"] = variant_types
-
-
-            molecular_profile_ids = set(list(varMap[gene_id][var_id].keys())) ^ set(varmap_entries_variant)
+
+
+            molecular_profile_ids = set(list(var_map[gene_id][var_id].keys())) ^ set(var_map_entries_variant)
 
             for molecular_profil_id in molecular_profile_ids:
-                
                 # Check that the expected entries are found in the dictionary
-                check_keys(list(varMap[gene_id][var_id][molecular_profil_id].keys()),"varMap",varmap_entries_molecular_profile,matches_all=True)
+                check_keys(list(var_map[gene_id][var_id][molecular_profil_id].keys()),"var_map",var_map_entries_molecular_profile,matches_all=False)
                 
                 # allow number of evidence items to be 0
-                n_evidence_items = varMap[gene_id][var_id][molecular_profil_id]["n_evidence_items"]
+                n_evidence_items = var_map[gene_id][var_id][molecular_profil_id]["n_evidence_items"]
                 keepMP = filter_cutoff(n_evidence_items, "n_evidence_items", min_evidence_items, "min_evidence_items")
                 if not keepMP:
                     continue
 
                 # civic score is always a number (can be 0)
-                var_score = varMap[gene_id][var_id][molecular_profil_id]["civic_score"]
+                var_score = var_map[gene_id][var_id][molecular_profil_id]["civic_score"]
                 keepMP = filter_cutoff(var_score, "var_score", min_civic_score, "min_civic_score")
                 if not keepMP:
->>>>>>> Molecular_Profile_Dev
                     continue
 
                 n_evidence_items_after = 0
-                evidence_types = list(varMap[gene_id][var_id][molecular_profil_id]["evidence_items"].keys())
+                evidence_types = list(var_map[gene_id][var_id][molecular_profil_id]["evidence_items"].keys())
                 allowed_evidence_types = []
                 
                 if output_empty:
-<<<<<<< HEAD
-                    if evidence_type not in clean_map[gene_id][var_id]["evidence_items"].keys():
-                        clean_map[gene_id][var_id]["evidence_items"][evidence_type] = {}
-
-                type_diseases = list(var_map[gene_id][var_id]["evidence_items"][evidence_type].keys())
-                # Check that provided var_map is not annotated with disease specificity info (ct/gt/nct)
-                check_keys_not(type_diseases, "var_map", sorted_cts)
-
-                # disease names should always be available
-                allowed_diseases = []
-                for type_disease in type_diseases:
-                    keep_disease = filter_in(type_disease, "disease type", disease_in, "disease_in", match_type="partial")
-                    if not keep_disease:
-                        continue
-                    remove_disease = filter_not_in(type_disease, "disease type", disease_not_in, "disease_not_in", match_type="partial")
-                    if remove_disease:
-=======
-                    if molecular_profil_id not in cleanMap[gene_id][var_id].keys():
-                        cleanMap[gene_id][var_id][molecular_profil_id] = {}
-                        cleanMap[gene_id][var_id][molecular_profil_id]["civic_score"] = var_score
-                        cleanMap[gene_id][var_id][molecular_profil_id]["n_evidence_items"] = 0
-                        cleanMap[gene_id][var_id][molecular_profil_id]["evidence_items"] = {}
+                    if molecular_profil_id not in clean_map[gene_id][var_id].keys():
+                        clean_map[gene_id][var_id][molecular_profil_id] = {}
+                        clean_map[gene_id][var_id][molecular_profil_id]["civic_score"] = var_score
+                        clean_map[gene_id][var_id][molecular_profil_id]["n_evidence_items"] = 0
+                        clean_map[gene_id][var_id][molecular_profil_id]["evidence_items"] = {}
                 
                 # evidence type should always be available
                 for evidence_type in evidence_types:
-                    keepType = filter_in(evidence_type, "evidence type", evidence_type_in, "evidence_type_in", matchType="exact")
+                    keepType = filter_in(evidence_type, "evidence type", evidence_type_in, "evidence_type_in", match_type="exact")
                     if not keepType:
                         continue
-                    removeType = filter_not_in(evidence_type, "evidence type", evidence_type_not_in, "evidence_type_not_in", matchType="exact")
+                    removeType = filter_not_in(evidence_type, "evidence type", evidence_type_not_in, "evidence_type_not_in", match_type="exact")
                     if removeType:
->>>>>>> Molecular_Profile_Dev
                         continue
                     allowed_evidence_types.append(evidence_type)
 
@@ -345,96 +260,20 @@
                     # current evidence type has passed filters
                     # write to output (filtered) dict only when output_empty=True
                     if output_empty:
-<<<<<<< HEAD
-                        if disease not in clean_map[gene_id][var_id]["evidence_items"][evidence_type].keys():
-                            clean_map[gene_id][var_id]["evidence_items"][evidence_type][disease] = {}
-
-                    # all evidence types except 'PREDICTIVE' will have a single entry 'NULL' (because drugs are not associated to these evidence types)
-                    # when "NULL", the drug-related filters do not apply (to avoid filtering evidences from types other than 'PREDICTIVE')
-
-                    disease_drugs = list(var_map[gene_id][var_id]["evidence_items"][evidence_type][disease].keys())
-
-                    allowed_drugs = []
-                    if (evidence_type != "PREDICTIVE"):
-                        allowed_drugs = [x for x in disease_drugs]   # ['NULL']
-                    else:
-                        # iterate existing drugs and apply filters
-                        for disease_drug in disease_drugs:
-                            keep_drug = filter_in(disease_drug, "drug", drug_name_in, "drug_name_in", match_type="partial")
-                            if not keep_drug:
-                                continue
-                            remove_drug = filter_not_in(disease_drug, "drug", drug_name_not_in, "drug_name_not_in", match_type="partial")
-                            if remove_drug:
-                                continue
-                            allowed_drugs.append(disease_drug)
-
-                    # only work on subset of drugs that passed filters (if any)
-                    for drug in allowed_drugs:
-                        # current drug has passed filters ("NULL" whenever evidence type is not 'PREDICTIVE')
-                        # write to output (filtered) dict only when output_empty=True
-                        if output_empty:
-                            if drug not in clean_map[gene_id][var_id]["evidence_items"][evidence_type][disease].keys():
-                                clean_map[gene_id][var_id]["evidence_items"][evidence_type][disease][drug] = {}
-
-                        evidences = list(var_map[gene_id][var_id]["evidence_items"][evidence_type][disease][drug].keys())
-                        allowed_evidences = []
-                        for evidence in evidences:
-                            # split the evidence string into direction and clinical significance
-                            # format: 'DIRECTION:CLINSIGF'
-                            evidence_list = evidence.strip().split(':')
-                            # sanity check for correct format of evidence string
-                            if (len(evidence_list) != 2):
-                                raise ValueError("Unexpected format of evidence '%s'! Please provide string as 'EVIDENCE_DIRECTION:CLINICAL_SIGNIFICANCE'." %(evidence))
-
-                            # check evidence direction filters
-                            direction = evidence_list[0]
-                            keep_dir = filter_in(direction, "evidence direction", evidence_dir_in, "evidence_dir_in", match_type="exact")
-                            if not keep_dir:
-                                continue
-                            remove_dir = filter_not_in(direction, "evidence direction", evidence_dir_not_in, "evidence_dir_not_in", match_type="exact")
-                            if remove_dir:
-                                continue
-                            # check evidence clinical significance filters
-                            clin_signf = evidence_list[1]
-                            keep_clin = filter_in(clin_signf, "clinical significance", evidence_clinsig_in, "evidence_clinsig_in", match_type="exact")
-                            if not keep_clin:
-                                continue
-                            remove_clin = filter_not_in(clin_signf, "clinical significance", evidence_clinsig_not_in, "evidence_clinsig_not_in", match_type="exact")
-                            if remove_clin:
-                                continue
-                            allowed_evidences.append(evidence)
-
-                        # only work on subset of evidences that passed filters (if any)
-                        for this_evidence in allowed_evidences:
-                            # current evidence has passed filters
-                            # write to output (filtered) dict only when output_empty=True
-                            if output_empty:
-                                if this_evidence not in clean_map[gene_id][var_id]["evidence_items"][evidence_type][disease][drug].keys():
-                                    clean_map[gene_id][var_id]["evidence_items"][evidence_type][disease][drug][this_evidence] = {}
-
-                            evidence_levels = list(var_map[gene_id][var_id]["evidence_items"][evidence_type][disease][drug][this_evidence].keys())
-                            allowed_levels = []
-                            for evidence_level in evidence_levels:
-                                keep_level = filter_in(evidence_level, "evidence level", evidence_level_in, "evidence_level_in",  match_type="exact")
-                                if not keep_level:
-                                    continue
-                                remove_level = filter_not_in(evidence_level, "evidence level", evidence_level_not_in, "evidence_level_not_in", match_type="exact")
-                                if remove_level:
-=======
-                        if evidence_type not in cleanMap[gene_id][var_id][molecular_profil_id]["evidence_items"].keys():
-                            cleanMap[gene_id][var_id][molecular_profil_id]["evidence_items"][evidence_type] = {}
-
-                    type_diseases = list(varMap[gene_id][var_id][molecular_profil_id]["evidence_items"][evidence_type].keys())
-                    # Check that provided varMap is not annotated with disease specificity info (ct/gt/nct)
-                    check_keys_not(type_diseases,"varMap",sorted_cts)
+                        if evidence_type not in clean_map[gene_id][var_id][molecular_profil_id]["evidence_items"].keys():
+                            clean_map[gene_id][var_id][molecular_profil_id]["evidence_items"][evidence_type] = {}
+
+                    type_diseases = list(var_map[gene_id][var_id][molecular_profil_id]["evidence_items"][evidence_type].keys())
+                    # Check that provided var_map is not annotated with disease specificity info (ct/gt/nct)
+                    check_keys_not(type_diseases,"var_map",sorted_cts)
 
                     # disease names should always be available
                     allowed_diseases = []
                     for type_disease in type_diseases:
-                        keepDisease = filter_in(type_disease, "disease type", disease_in, "disease_in", matchType="partial")
+                        keepDisease = filter_in(type_disease, "disease type", disease_in, "disease_in", match_type="partial")
                         if not keepDisease:
                             continue
-                        removeDisease = filter_not_in(type_disease, "disease type", disease_not_in, "disease_not_in", matchType="partial")
+                        removeDisease = filter_not_in(type_disease, "disease type", disease_not_in, "disease_not_in", match_type="partial")
                         if removeDisease:
                             continue
                         allowed_diseases.append(type_disease)
@@ -444,37 +283,37 @@
                         # current disease name has passed filters
                         # write to output (filtered) dict only when output_empty=True
                         if output_empty:
-                            if disease not in cleanMap[gene_id][var_id][molecular_profil_id]["evidence_items"][evidence_type].keys():
-                                cleanMap[gene_id][var_id][molecular_profil_id]["evidence_items"][evidence_type][disease] = {}
-                        # all evidence types except 'PREDICTIVE' will have a single entry 'NULL' (because therapies are not associated to these evidence types)
-                        # when "NULL", the therapy-related filters do not apply (to avoid filtering evidences from types other than 'PREDICTIVE'
-                        disease_therapies = list(varMap[gene_id][var_id][molecular_profil_id]["evidence_items"][evidence_type][disease].keys())
-                        if (len(disease_therapies) == 0):
+                            if disease not in clean_map[gene_id][var_id][molecular_profil_id]["evidence_items"][evidence_type].keys():
+                                clean_map[gene_id][var_id][molecular_profil_id]["evidence_items"][evidence_type][disease] = {}
+                        # all evidence types except 'PREDICTIVE' will have a single entry 'NULL' (because drugs are not associated to these evidence types)
+                        # when "NULL", the drug-related filters do not apply (to avoid filtering evidences from types other than 'PREDICTIVE'
+                        disease_drugs = list(var_map[gene_id][var_id][molecular_profil_id]["evidence_items"][evidence_type][disease].keys())
+                        if (len(disease_drugs) == 0):
                             continue                        
                         
-                        allowed_therapies = []
+                        allowed_drugs = []
                         if (evidence_type != "PREDICTIVE"):
-                            allowed_therapies = [x for x in disease_therapies]   # ['NULL']
+                            allowed_drugs = [x for x in disease_drugs]   # ['NULL']
                         else:
-                            # iterate existing therapies and apply filters
-                            for disease_therapy in disease_therapies:
-                                keeptherapy = filter_in(disease_therapy, "therapy", therapy_name_in, "therapy_name_in", matchType="partial")
-                                if not keeptherapy:
-                                    continue
-                                removetherapy = filter_not_in(disease_therapy, "therapy", therapy_name_not_in, "therapy_name_not_in", matchType="partial")
-                                if removetherapy:
-                                    continue
-                                allowed_therapies.append(disease_therapy)
-
-                        # only work on subset of therapies that passed filters (if any)
-                        for therapy in allowed_therapies:
-                            # current therapy has passed filters ("NULL" whenever evidence type is not 'PREDICTIVE')
+                            # iterate existing drugs and apply filters
+                            for disease_drug in disease_drugs:
+                                keepdrug = filter_in(disease_drug, "drug", drug_name_in, "drug_name_in", match_type="partial")
+                                if not keepdrug:
+                                    continue
+                                removedrug = filter_not_in(disease_drug, "drug", drug_name_not_in, "drug_name_not_in", match_type="partial")
+                                if removedrug:
+                                    continue
+                                allowed_drugs.append(disease_drug)
+
+                        # only work on subset of drugs that passed filters (if any)
+                        for drug in allowed_drugs:
+                            # current drug has passed filters ("NULL" whenever evidence type is not 'PREDICTIVE')
                             # write to output (filtered) dict only when output_empty=True
                             if output_empty:
-                                if therapy not in cleanMap[gene_id][var_id][molecular_profil_id]["evidence_items"][evidence_type][disease].keys():
-                                    cleanMap[gene_id][var_id][molecular_profil_id]["evidence_items"][evidence_type][disease][therapy] = {}
-
-                            evidences = list(varMap[gene_id][var_id][molecular_profil_id]["evidence_items"][evidence_type][disease][therapy].keys())
+                                if drug not in clean_map[gene_id][var_id][molecular_profil_id]["evidence_items"][evidence_type][disease].keys():
+                                    clean_map[gene_id][var_id][molecular_profil_id]["evidence_items"][evidence_type][disease][drug] = {}
+
+                            evidences = list(var_map[gene_id][var_id][molecular_profil_id]["evidence_items"][evidence_type][disease][drug].keys())
                             allowed_evidences = []
                             for evidence in evidences:
                                 # split the evidence string into direction and clinical significance
@@ -486,19 +325,18 @@
 
                                 # check evidence direction filters
                                 direction = evidenceArr[0]
-                                keepDir = filter_in(direction, "evidence direction", evidence_dir_in, "evidence_dir_in", matchType="exact")
+                                keepDir = filter_in(direction, "evidence direction", evidence_dir_in, "evidence_dir_in", match_type="exact")
                                 if not keepDir:
                                     continue
-                                removeDir = filter_not_in(direction, "evidence direction", evidence_dir_not_in, "evidence_dir_not_in", matchType="exact")
+                                removeDir = filter_not_in(direction, "evidence direction", evidence_dir_not_in, "evidence_dir_not_in", match_type="exact")
                                 if removeDir:
                                     continue
                                 # check evidence clinical significance filters
                                 clin_signf = evidenceArr[1]
-                                keepClin = filter_in(clin_signf, "clinical significance", evidence_clinsig_in, "evidence_clinsig_in", matchType="exact")
+                                keepClin = filter_in(clin_signf, "clinical significance", evidence_clinsig_in, "evidence_clinsig_in", match_type="exact")
                                 if not keepClin:
->>>>>>> Molecular_Profile_Dev
-                                    continue
-                                removeClin = filter_not_in(clin_signf, "clinical significance", evidence_clinsig_not_in, "evidence_clinsig_not_in", matchType="exact")
+                                    continue
+                                removeClin = filter_not_in(clin_signf, "clinical significance", evidence_clinsig_not_in, "evidence_clinsig_not_in", match_type="exact")
                                 if removeClin:
                                     continue
                                 allowed_evidences.append(evidence)
@@ -508,121 +346,16 @@
                                 # current evidence has passed filters
                                 # write to output (filtered) dict only when output_empty=True
                                 if output_empty:
-<<<<<<< HEAD
-                                    if level not in clean_map[gene_id][var_id]["evidence_items"][evidence_type][disease][drug][this_evidence].keys():
-                                        clean_map[gene_id][var_id]["evidence_items"][evidence_type][disease][drug][this_evidence][level] = []
-
-                                # Format of list: ['TYPE_ID1:EVIDENCESTATUS1:SOURCESTATUS1:VARORIGIN1:RATING1',..,'TYPE_IDN:EVIDENCESTATUSN:SOURCESTATUSN:VARORIGINN:RATINGN']
-                                all_evidence_items = var_map[gene_id][var_id]["evidence_items"][evidence_type][disease][drug][this_evidence][level]
-                                for evidence_item in all_evidence_items:
-                                    # split the evidence item string into the 5 separate fields
-                                    item_list = evidence_item.strip().split(":")
-                                    # sanity check for correct format of evidence item string
-                                    if (len(item_list) != 5):
-                                        raise ValueError("Unexpected format of evidence item '%s'! Please provide string as 'EVIDENCE_ID:EVIDENCE_STATUS:SOURCE_STATUS:VARIANT_ORIGIN:RATING'." %(evidence_item))
-                                    tmp_id = item_list[0]
-                                    evidence_status = item_list[1]
-                                    source_status = item_list[2]
-                                    var_origin = item_list[3]
-                                    rating = item_list[4]
-
-                                    # split the id string into the 2 separate fields
-                                    # format: 'TYPE_ID'
-                                    tmp_id_list = tmp_id.split("_")
-                                    # sanity check for correct format of evidence id string
-                                    if (len(tmp_id_list) != 2):
-                                        raise ValueError("Unexpected format of evidence id '%s'! Please provide string as 'PUBMED_[ID]' or 'ASCO_[ID]'." %(tmp_id))
-                                    id_type = tmp_id_list[0]
-                                    this_id = tmp_id_list[1]
-
-                                    # apply filters on evidence status
-                                    keep_status = filter_in(evidence_status, "evidence status", evidence_status_in, "evidence_status_in", match_type="exact")
-                                    if not keep_status:
-                                        continue
-                                    remove_status = filter_not_in(evidence_status, "evidence status", evidence_status_not_in, "evidence_status_not_in", match_type="exact")
-                                    if remove_status:
-                                        continue
-                                    # apply filters on source status
-                                    keep_source = filter_in(source_status, "source status", source_status_in, "source_status_in", match_type="partial")
-                                    if not keep_source:
-                                        continue
-                                    remove_source = filter_not_in(source_status, "source status", source_status_not_in, "source_status_not_in", match_type="partial")
-                                    if remove_source:
-                                        continue
-                                    # apply filters on variant origin
-                                    keep_origin = filter_in(var_origin, "variant origin", var_origin_in, "var_origin_in", match_type="partial")
-                                    if not keep_origin:
-                                        continue
-                                    remove_origin = filter_not_in(var_origin, "variant origin", var_origin_not_in, "var_origin_not_in", match_type="partial")
-                                    if remove_origin:
-                                        continue
-                                    # apply filters on source type
-                                    keep_type = filter_in(id_type, "source id type", source_type_in, "source_type_in", match_type="exact")
-                                    if not keep_type:
-                                        continue
-                                    remove_type = filter_not_in(id_type, "source id type", source_type_not_in, "source_type_not_in", match_type="exact")
-                                    if remove_type:
-                                        continue
-                                    # when rating in not available (i.e. 'NULL'), the evidence will directly fail if corresponding filter is set
-                                    if (rating == "NULL"):
-                                        if (float(min_evidence_rating) != float(0)):
-                                            continue
-                                    # when rating is available, apply filters on evidence rating
-                                    else:
-                                        keep_rating = filter_cutoff(rating, "rating", min_evidence_rating, "min_evidence_rating")
-                                        if not keep_rating:
-                                            continue
-
-                                    # current evidence item has passed all filters
-                                    # write complete entry (from gene to evidence item) to output (filtered) dict only when output_empty>0
-                                    if not output_empty:
-                                        if gene_id not in clean_map.keys():
-                                            clean_map[gene_id] = {}
-                                        if var_id not in clean_map[gene_id].keys():
-                                            clean_map[gene_id][var_id] = {}
-                                            clean_map[gene_id][var_id]["name"] = variant
-                                            clean_map[gene_id][var_id]["civic_score"] = var_score
-                                            clean_map[gene_id][var_id]["hgvs"] = var_map[gene_id][var_id]['hgvs']
-                                            clean_map[gene_id][var_id]["types"] = variant_types
-                                            clean_map[gene_id][var_id]["n_evidence_items"] = 0
-                                            clean_map[gene_id][var_id]["evidence_items"] = {}
-                                        if evidence_type not in clean_map[gene_id][var_id]["evidence_items"].keys():
-                                            clean_map[gene_id][var_id]["evidence_items"][evidence_type] = {}
-                                        if disease not in clean_map[gene_id][var_id]["evidence_items"][evidence_type].keys():
-                                            clean_map[gene_id][var_id]["evidence_items"][evidence_type][disease] = {}
-                                        if drug not in clean_map[gene_id][var_id]["evidence_items"][evidence_type][disease].keys():
-                                            clean_map[gene_id][var_id]["evidence_items"][evidence_type][disease][drug] = {}
-                                        if this_evidence not in clean_map[gene_id][var_id]["evidence_items"][evidence_type][disease][drug].keys():
-                                            clean_map[gene_id][var_id]["evidence_items"][evidence_type][disease][drug][this_evidence] = {}
-                                        if level not in clean_map[gene_id][var_id]["evidence_items"][evidence_type][disease][drug][this_evidence].keys():
-                                            clean_map[gene_id][var_id]["evidence_items"][evidence_type][disease][drug][this_evidence][level] = []
-
-                                    clean_map[gene_id][var_id]["evidence_items"][evidence_type][disease][drug][this_evidence][level].append(evidence_item)
-                                    n_evidence_items_after += 1
-
-            # At this point, all evidence items available for this variant have been parsed and filtered
-            # Add number of evidence items remaining after filtering for this variant
-            # check if output_empty=True or not
-            if not output_empty:
-                # In this case, corresponding gene and variant entries will only be available when n_items > 0 (avoid empty entries)
-                if (n_evidence_items_after > 0):
-                    clean_map[gene_id][var_id]["n_evidence_items"] = n_evidence_items_after
-            else:
-                # In this case, corresponding gene and variant entries are always available
-                clean_map[gene_id][var_id]["n_evidence_items"] = n_evidence_items_after
-
-    return clean_map
-=======
-                                    if this_evidence not in cleanMap[gene_id][var_id][molecular_profil_id]["evidence_items"][evidence_type][disease][therapy].keys():
-                                        cleanMap[gene_id][var_id][molecular_profil_id]["evidence_items"][evidence_type][disease][therapy][this_evidence] = {}
-
-                                evidence_levels = list(varMap[gene_id][var_id][molecular_profil_id]["evidence_items"][evidence_type][disease][therapy][this_evidence].keys())
+                                    if this_evidence not in clean_map[gene_id][var_id][molecular_profil_id]["evidence_items"][evidence_type][disease][drug].keys():
+                                        clean_map[gene_id][var_id][molecular_profil_id]["evidence_items"][evidence_type][disease][drug][this_evidence] = {}
+
+                                evidence_levels = list(var_map[gene_id][var_id][molecular_profil_id]["evidence_items"][evidence_type][disease][drug][this_evidence].keys())
                                 allowed_levels = []
                                 for evidence_level in evidence_levels:
-                                    keepLevel = filter_in(evidence_level, "evidence level", evidence_level_in, "evidence_level_in",  matchType="exact")
+                                    keepLevel = filter_in(evidence_level, "evidence level", evidence_level_in, "evidence_level_in",  match_type="exact")
                                     if not keepLevel:
                                         continue
-                                    removeLevel = filter_not_in(evidence_level, "evidence level", evidence_level_not_in, "evidence_level_not_in", matchType="exact")
+                                    removeLevel = filter_not_in(evidence_level, "evidence level", evidence_level_not_in, "evidence_level_not_in", match_type="exact")
                                     if removeLevel:
                                         continue
                                     allowed_levels.append(evidence_level)
@@ -632,11 +365,11 @@
                                     # current evidence level has passed filters
                                     # write to output (filtered) dict only when output_empty=True
                                     if output_empty:
-                                        if level not in cleanMap[gene_id][var_id][molecular_profil_id]["evidence_items"][evidence_type][disease][therapy][this_evidence].keys():
-                                            cleanMap[gene_id][var_id][molecular_profil_id]["evidence_items"][evidence_type][disease][therapy][this_evidence][level] = []
+                                        if level not in clean_map[gene_id][var_id][molecular_profil_id]["evidence_items"][evidence_type][disease][drug][this_evidence].keys():
+                                            clean_map[gene_id][var_id][molecular_profil_id]["evidence_items"][evidence_type][disease][drug][this_evidence][level] = []
 
                                     # Format of list: ['TYPE_ID1:EVIDENCESTATUS1:SOURCESTATUS1:VARORIGIN1:RATING1',..,'TYPE_IDN:EVIDENCESTATUSN:SOURCESTATUSN:VARORIGINN:RATINGN']
-                                    all_evidence_items = varMap[gene_id][var_id][molecular_profil_id]["evidence_items"][evidence_type][disease][therapy][this_evidence][level]
+                                    all_evidence_items = var_map[gene_id][var_id][molecular_profil_id]["evidence_items"][evidence_type][disease][drug][this_evidence][level]
                                     for evidence_item in all_evidence_items:
                                         # split the evidence item string into the 5 separate fields
                                         itemArr = evidence_item.strip().split(":")
@@ -659,31 +392,31 @@
                                         this_id = tmpIdArr[1]
 
                                         # apply filters on evidence status
-                                        keepStatus = filter_in(evidence_status, "evidence status", evidence_status_in, "evidence_status_in", matchType="exact")
+                                        keepStatus = filter_in(evidence_status, "evidence status", evidence_status_in, "evidence_status_in", match_type="exact")
                                         if not keepStatus:
                                             continue
-                                        removeStatus = filter_not_in(evidence_status, "evidence status", evidence_status_not_in, "evidence_status_not_in", matchType="exact")
+                                        removeStatus = filter_not_in(evidence_status, "evidence status", evidence_status_not_in, "evidence_status_not_in", match_type="exact")
                                         if removeStatus:
                                             continue
                                         # apply filters on source status
-                                        keepSource = filter_in(source_status, "source status", source_status_in, "source_status_in", matchType="partial")
+                                        keepSource = filter_in(source_status, "source status", source_status_in, "source_status_in", match_type="partial")
                                         if not keepSource:
                                             continue
-                                        removeSource = filter_not_in(source_status, "source status", source_status_not_in, "source_status_not_in", matchType="partial")
+                                        removeSource = filter_not_in(source_status, "source status", source_status_not_in, "source_status_not_in", match_type="partial")
                                         if removeSource:
                                             continue
                                         # apply filters on variant origin
-                                        keepOrigin = filter_in(var_origin, "variant origin", var_origin_in, "var_origin_in", matchType="partial")
+                                        keepOrigin = filter_in(var_origin, "variant origin", var_origin_in, "var_origin_in", match_type="partial")
                                         if not keepOrigin:
                                             continue
-                                        removeOrigin = filter_not_in(var_origin, "variant origin", var_origin_not_in, "var_origin_not_in", matchType="partial")
+                                        removeOrigin = filter_not_in(var_origin, "variant origin", var_origin_not_in, "var_origin_not_in", match_type="partial")
                                         if removeOrigin:
                                             continue
                                         # apply filters on source type
-                                        keepType = filter_in(idType, "source id type", source_type_in, "source_type_in", matchType="exact")
+                                        keepType = filter_in(idType, "source id type", source_type_in, "source_type_in", match_type="exact")
                                         if not keepType:
                                             continue
-                                        removeType = filter_not_in(idType, "source id type", source_type_not_in, "source_type_not_in", matchType="exact")
+                                        removeType = filter_not_in(idType, "source id type", source_type_not_in, "source_type_not_in", match_type="exact")
                                         if removeType:
                                             continue
                                        # when rating in not available (ie. 'NULL'), the evidence will directly fail if corresponding filter is set
@@ -699,30 +432,30 @@
                                         # current evidence item has passed all filters
                                         # write complete entry (from gene to evidence item) to output (filtered) dict only when output_empty>0
                                         if not output_empty:
-                                            if gene_id not in cleanMap.keys():
-                                                cleanMap[gene_id] = {}
-                                            if var_id not in cleanMap[gene_id].keys():
-                                                cleanMap[gene_id][var_id] = {}
-                                                cleanMap[gene_id][var_id]["name"] = variant
-                                                cleanMap[gene_id][var_id]["hgvs"] = varMap[gene_id][var_id]['hgvs']
-                                                cleanMap[gene_id][var_id]["types"] = variant_types
-                                            if molecular_profil_id not in cleanMap[gene_id][var_id].keys():
-                                                cleanMap[gene_id][var_id][molecular_profil_id] = {}
-                                                cleanMap[gene_id][var_id][molecular_profil_id]["civic_score"] = var_score
-                                                cleanMap[gene_id][var_id][molecular_profil_id]["n_evidence_items"] = 0
-                                                cleanMap[gene_id][var_id][molecular_profil_id]["evidence_items"] = {}                                                
-                                            if evidence_type not in cleanMap[gene_id][var_id][molecular_profil_id]["evidence_items"].keys():
-                                                cleanMap[gene_id][var_id][molecular_profil_id]["evidence_items"][evidence_type] = {}
-                                            if disease not in cleanMap[gene_id][var_id][molecular_profil_id]["evidence_items"][evidence_type].keys():
-                                                cleanMap[gene_id][var_id][molecular_profil_id]["evidence_items"][evidence_type][disease] = {}
-                                            if therapy not in cleanMap[gene_id][var_id][molecular_profil_id]["evidence_items"][evidence_type][disease].keys():
-                                                cleanMap[gene_id][var_id][molecular_profil_id]["evidence_items"][evidence_type][disease][therapy] = {}
-                                            if this_evidence not in cleanMap[gene_id][var_id][molecular_profil_id]["evidence_items"][evidence_type][disease][therapy].keys():
-                                                cleanMap[gene_id][var_id][molecular_profil_id]["evidence_items"][evidence_type][disease][therapy][this_evidence] = {}
-                                            if level not in cleanMap[gene_id][var_id][molecular_profil_id]["evidence_items"][evidence_type][disease][therapy][this_evidence].keys():
-                                                cleanMap[gene_id][var_id][molecular_profil_id]["evidence_items"][evidence_type][disease][therapy][this_evidence][level] = []
-
-                                        cleanMap[gene_id][var_id][molecular_profil_id]["evidence_items"][evidence_type][disease][therapy][this_evidence][level].append(evidence_item)
+                                            if gene_id not in clean_map.keys():
+                                                clean_map[gene_id] = {}
+                                            if var_id not in clean_map[gene_id].keys():
+                                                clean_map[gene_id][var_id] = {}
+                                                clean_map[gene_id][var_id]["name"] = variant
+                                                clean_map[gene_id][var_id]["hgvs"] = var_map[gene_id][var_id]['hgvs']
+                                                clean_map[gene_id][var_id]["types"] = variant_types
+                                            if molecular_profil_id not in clean_map[gene_id][var_id].keys():
+                                                clean_map[gene_id][var_id][molecular_profil_id] = {}
+                                                clean_map[gene_id][var_id][molecular_profil_id]["civic_score"] = var_score
+                                                clean_map[gene_id][var_id][molecular_profil_id]["n_evidence_items"] = 0
+                                                clean_map[gene_id][var_id][molecular_profil_id]["evidence_items"] = {}                                                
+                                            if evidence_type not in clean_map[gene_id][var_id][molecular_profil_id]["evidence_items"].keys():
+                                                clean_map[gene_id][var_id][molecular_profil_id]["evidence_items"][evidence_type] = {}
+                                            if disease not in clean_map[gene_id][var_id][molecular_profil_id]["evidence_items"][evidence_type].keys():
+                                                clean_map[gene_id][var_id][molecular_profil_id]["evidence_items"][evidence_type][disease] = {}
+                                            if drug not in clean_map[gene_id][var_id][molecular_profil_id]["evidence_items"][evidence_type][disease].keys():
+                                                clean_map[gene_id][var_id][molecular_profil_id]["evidence_items"][evidence_type][disease][drug] = {}
+                                            if this_evidence not in clean_map[gene_id][var_id][molecular_profil_id]["evidence_items"][evidence_type][disease][drug].keys():
+                                                clean_map[gene_id][var_id][molecular_profil_id]["evidence_items"][evidence_type][disease][drug][this_evidence] = {}
+                                            if level not in clean_map[gene_id][var_id][molecular_profil_id]["evidence_items"][evidence_type][disease][drug][this_evidence].keys():
+                                                clean_map[gene_id][var_id][molecular_profil_id]["evidence_items"][evidence_type][disease][drug][this_evidence][level] = []
+
+                                        clean_map[gene_id][var_id][molecular_profil_id]["evidence_items"][evidence_type][disease][drug][this_evidence][level].append(evidence_item)
                                         n_evidence_items_after += 1
 
                 # At this point, all evidence items available for this variant have been parsed and filtered
@@ -731,8 +464,9 @@
                 if not output_empty:
                     # In this case, corresponding gene and variant entries will only be available when n_items > 0 (avoid empty entries)
                     if (n_evidence_items_after > 0):
-                        cleanMap[gene_id][var_id][molecular_profil_id]["n_evidence_items"] = n_evidence_items_after
+                        clean_map[gene_id][var_id][molecular_profil_id]["n_evidence_items"] = n_evidence_items_after
                 else:
                     # In this case, corresponding gene and variant entries are always available
-                    cleanMap[gene_id][var_id][molecular_profil_id]["n_evidence_items"] = n_evidence_items_after
->>>>>>> Molecular_Profile_Dev
+                    clean_map[gene_id][var_id][molecular_profil_id]["n_evidence_items"] = n_evidence_items_after
+
+    return clean_map