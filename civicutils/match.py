--- conflicted
+++ resolved
@@ -766,7 +766,7 @@
 
     # Sanity check that dict contains all expected keys (throws an error if not)
     check_keys(list(match.keys()), "match", sorted_tiers, matches_all=True)
-    # Sanity check that provided match dict is not annotated for therapy support
+    # Sanity check that provided match dict is not annotated for drug support
     for this_tier in match.keys():
         if this_tier != "tier_4":
             check_is_list(match[this_tier], this_tier)
@@ -872,7 +872,7 @@
                 # Field must exist and cannot contain empty values
                 c_variants_list = parse_input(c_variants, "c_variants", is_required=True)
                 # Field must exist but can contain empty values
-                p_variants_list = parse_input(p_variants, "p_variants", is_required=True)
+                p_variants_list = parse_input(p_variants, "p_variants", is_required=False)
                 for c_var in c_variants_list:
                     # Sanity check that c. variant is not empty (as this field is not always required)
                     if not c_var:
@@ -962,7 +962,7 @@
     select_tier = check_tier_selection(select_tier, sorted_tiers)
     # Sanity check that dict contains all expected keys (throws an error if not)
     check_keys(list(match.keys()), "match", sorted_tiers, matches_all=True)
-    # Sanity check that provided match dict is not annotated for therapy support
+    # Sanity check that provided match dict is not annotated for drug support
     for this_tier in match.keys():
         if this_tier != "tier_4":
             check_is_list(match[this_tier], this_tier)
@@ -1144,7 +1144,7 @@
     return (ct_list, gt_list, nct_list)
 
 
-def add_ct(diseases, ct, gene, variant, evidence_type, new_map, var_map, is_annot=False):
+def add_ct(diseases, ct, gene, variant, molecular_profile, evidence_type, new_map, var_map, is_annot=False):
     """
     Given a list of disease names classified as one single cancer type specificity (ct, gt or nct), include this disease information in the corresponding CIViC records of the gene, variant and evidence type. 
     :param diseases:		List of disease names to be annotated with the provided cancer type specificity category (i.e. 'ct') in 'var_map'.
@@ -1170,7 +1170,7 @@
     
     if ct not in sorted_cts:
         raise ValueError("Provided ct '%s' is not valid! Please provide one of: %s" %(ct,sorted_cts))
-    check_is_bool(isAnnot,"isAnnot")
+    check_is_bool(is_annot,"isAnnot")
     check_dict_entry(new_map,"new_map",gene,"gene")
     check_dict_entry(new_map[gene],"new_map",variant,"variant")
     check_dict_entry(new_map[gene][variant][molecular_profile],"new_map","evidence_items","key")
@@ -1181,7 +1181,7 @@
     check_dict_entry(var_map[gene][variant][molecular_profile]["evidence_items"],"var_map",evidence_type,"evidence type")
     
     # Check whether provided var_map is annotated with disease specificity info (ct/gt/nct) or not
-    if isAnnot:
+    if is_annot:
         check_keys(list(var_map[gene][variant][molecular_profile]["evidence_items"][evidence_type].keys()),"var_map",sorted_cts,matches_all=True)
         # If a non-empty list of diseases was provided, check they exist in var_map
         if diseases:
@@ -1201,23 +1201,23 @@
     for disease in diseases:
         new_map[gene][variant][molecular_profile]["evidence_items"][evidence_type][ct][disease] = {}
         if is_annot:
-            for therapy in var_map[gene][variant][molecular_profile]["evidence_items"][evidence_type][ct][disease].keys():
-                new_map[gene][variant][molecular_profile]["evidence_items"][evidence_type][ct][disease][therapy] = {}
-                for evidence in var_map[gene][variant][molecular_profile]["evidence_items"][evidence_type][ct][disease][therapy].keys():
-                    new_map[gene][variant][molecular_profile]["evidence_items"][evidence_type][ct][disease][therapy][evidence] = {}
-                    for evidence_level in var_map[gene][variant][molecular_profile]["evidence_items"][evidence_type][ct][disease][therapy][evidence].keys():
-                        new_map[gene][variant][molecular_profile]["evidence_items"][evidence_type][ct][disease][therapy][evidence][evidence_level] = []
-                        for thisString in var_map[gene][variant][molecular_profile]["evidence_items"][evidence_type][ct][disease][therapy][evidence][evidence_level]:
-                            new_map[gene][variant][molecular_profile]["evidence_items"][evidence_type][ct][disease][therapy][evidence][evidence_level].append(thisString)
+            for drug in var_map[gene][variant][molecular_profile]["evidence_items"][evidence_type][ct][disease].keys():
+                new_map[gene][variant][molecular_profile]["evidence_items"][evidence_type][ct][disease][drug] = {}
+                for evidence in var_map[gene][variant][molecular_profile]["evidence_items"][evidence_type][ct][disease][drug].keys():
+                    new_map[gene][variant][molecular_profile]["evidence_items"][evidence_type][ct][disease][drug][evidence] = {}
+                    for evidence_level in var_map[gene][variant][molecular_profile]["evidence_items"][evidence_type][ct][disease][drug][evidence].keys():
+                        new_map[gene][variant][molecular_profile]["evidence_items"][evidence_type][ct][disease][drug][evidence][evidence_level] = []
+                        for thisString in var_map[gene][variant][molecular_profile]["evidence_items"][evidence_type][ct][disease][drug][evidence][evidence_level]:
+                            new_map[gene][variant][molecular_profile]["evidence_items"][evidence_type][ct][disease][drug][evidence][evidence_level].append(thisString)
         else:
-            for therapy in var_map[gene][variant][molecular_profile]["evidence_items"][evidence_type][disease].keys():
-                new_map[gene][variant][molecular_profile]["evidence_items"][evidence_type][ct][disease][therapy] = {}
-                for evidence in var_map[gene][variant][molecular_profile]["evidence_items"][evidence_type][disease][therapy].keys():
-                    new_map[gene][variant][molecular_profile]["evidence_items"][evidence_type][ct][disease][therapy][evidence] = {}
-                    for evidence_level in var_map[gene][variant][molecular_profile]["evidence_items"][evidence_type][disease][therapy][evidence].keys():
-                        new_map[gene][variant][molecular_profile]["evidence_items"][evidence_type][ct][disease][therapy][evidence][evidence_level] = []
-                        for thisString in var_map[gene][variant][molecular_profile]["evidence_items"][evidence_type][disease][therapy][evidence][evidence_level]:
-                            new_map[gene][variant][molecular_profile]["evidence_items"][evidence_type][ct][disease][therapy][evidence][evidence_level].append(thisString)
+            for drug in var_map[gene][variant][molecular_profile]["evidence_items"][evidence_type][disease].keys():
+                new_map[gene][variant][molecular_profile]["evidence_items"][evidence_type][ct][disease][drug] = {}
+                for evidence in var_map[gene][variant][molecular_profile]["evidence_items"][evidence_type][disease][drug].keys():
+                    new_map[gene][variant][molecular_profile]["evidence_items"][evidence_type][ct][disease][drug][evidence] = {}
+                    for evidence_level in var_map[gene][variant][molecular_profile]["evidence_items"][evidence_type][disease][drug][evidence].keys():
+                        new_map[gene][variant][molecular_profile]["evidence_items"][evidence_type][ct][disease][drug][evidence][evidence_level] = []
+                        for thisString in var_map[gene][variant][molecular_profile]["evidence_items"][evidence_type][disease][drug][evidence][evidence_level]:
+                            new_map[gene][variant][molecular_profile]["evidence_items"][evidence_type][ct][disease][drug][evidence][evidence_level].append(thisString)
     return new_map
 
 
@@ -1266,11 +1266,11 @@
                     # Add new layer of classification within the evidence types: specificity of the disease (ct, gt, nct)
                     for ct in sorted_cts:
                         if ct == "ct":
-                            new_map = add_ct(ctDis,ct,gene,variant,molecular_profile_id,evidence_type,new_map,var_map,isAnnot=False)
+                            new_map = add_ct(ctDis,ct,gene,variant,molecular_profile_id,evidence_type,new_map,var_map,is_annot=False)
                         if ct == "gt":
-                            new_map = add_ct(gtDis,ct,gene,variant,molecular_profile_id,evidence_type,new_map,var_map,isAnnot=False)
+                            new_map = add_ct(gtDis,ct,gene,variant,molecular_profile_id,evidence_type,new_map,var_map,is_annot=False)
                         if ct == "nct":
-                            new_map = add_ct(nctDis,ct,gene,variant,molecular_profile_id,evidence_type,new_map,var_map,isAnnot=False)
+                            new_map = add_ct(nctDis,ct,gene,variant,molecular_profile_id,evidence_type,new_map,var_map,is_annot=False)
 
     return new_map
 
@@ -1338,7 +1338,7 @@
                         if isinstance(select_ct, str) and (select_ct == "highest"):
                             # Check if data is available for the currently iterated ct
                             if ctArr and (not skip):
-                                new_map = add_ct(ctArr,ct,gene,variant,molecular_profile_id,evidence_type,new_map,var_map,isAnnot=True)
+                                new_map = add_ct(ctArr,ct,gene,variant,molecular_profile_id,evidence_type,new_map,var_map,is_annot=True)
                                 # Prematurely exit the loop after this successful iteration (to keep only the highest ct)
                                 skip = True
                         # When select_ct is a list of cts, then keep data only for those selected
@@ -1346,20 +1346,10 @@
                             # Check if the currently iterated ct should be kept or skipped
                             # Iterate all cts and add all those that are select (no premature exit of loop)
                             if (ct in select_ct):
-                                new_map = add_ct(ctArr,ct,gene,variant,molecular_profile_id,evidence_type,new_map,var_map,isAnnot=True)
+                                new_map = add_ct(ctArr,ct,gene,variant,molecular_profile_id,evidence_type,new_map,var_map,is_annot=True)
     return new_map
 
 
-<<<<<<< HEAD
-# TODO
-def process_therapy_support(match_map, var_map, support_dict):
-    """
-    For 'predictive' evidence (write_therapy=True), keep dictionary of therapy support for the current variant match (one support per tier).
-    :param match_map:	
-    :param var_map:	
-    :param support_dict:	
-    :return:		
-=======
 def process_drug_support(match_map, var_map, support_dict):
     """
     Given a dictionary of CIViC variant-level records matched to a set of input molecular alterations ('match_map'), and the corresponding set of associated clinical information retrieved from CIViC ('var_map'), compute consensus drug response predictions based on the available 'predictive' CIViC information and a helper dictionary of evidence-to-drug response provided by the user ('support_dict').
@@ -1367,7 +1357,6 @@
     :param var_map:		Nested dictionary of genes and variant-level evidence records retrieved from CIViC, to be used for computing consensus drug response predictions based on the available 'predictive' evidence of the matched CIViC records (provided in 'match_map'). See README for more details about the specific structure expected for this dictionary.
     :param support_dict:	Dictionary of evidence-to-drug response, provided in the data.yml file, and to be used for computing consensus drug predictions. See README for more details about this topic.
     :return:			Updated 'match_map' dictionary, containing consensus drug response prediction information. Individual consensus predictions use format 'DRUG_NAME:CT_CLASS:CONSENSUS_RESPONSE:#positive|#negative|#unknown|#do_not_support'.
->>>>>>> bd4171db
     """
     sorted_tiers = ["tier_1","tier_1b","tier_2","tier_3","tier_4"]
     sorted_cts = ["ct","gt","nct"]
@@ -1381,7 +1370,7 @@
     check_is_dict(var_map,"var_map")
     check_is_dict(support_dict,"supportDict")
     
-    # Format: therapy -> ct -> [support1,support2,..,support1] (keep track of all occurrences)
+    # Format: drug -> ct -> [support1,support2,..,support1] (keep track of all occurrences)
     new_map = {}
     
     # gene -> variant -> {tier1,tier1b..} -> [matched_vars]
@@ -1391,7 +1380,7 @@
             new_map[gene] = {}
         for variant in match_map[gene].keys():
             new_map[gene][variant] = {}
-            # Sanity check that provided match_map has expected format (ie. is annotated with therapy support)
+            # Sanity check that provided match_map has expected format (ie. is annotated with drug support)
             check_keys(list(match_map[gene][variant].keys()),"match_map",sorted_tiers,matches_all=True)
             for tier in match_map[gene][variant].keys():
                 new_map[gene][variant][tier] = {}
@@ -1401,16 +1390,11 @@
                     check_is_bool(match_map[gene][variant][tier], tier)
                     new_map[gene][variant][tier]["matched"] = False
                 else:
-<<<<<<< HEAD
-                    check_is_list(match_map[gene][variant][tier],tier)
-                    new_map[gene][variant][tier]['matched'] = []
-=======
                     check_is_list(match_map[gene][variant][tier], tier)
                     new_map[gene][variant][tier]["matched"] = []
->>>>>>> bd4171db
-
-                new_map[gene][variant][tier]['therapy_support'] = []
-                therapy_map = {}
+
+                new_map[gene][variant][tier]['drug_support'] = []
+                drug_map = {}
                 if tier != "tier_4":
                     for var_id in match_map[gene][variant][tier]:
                         new_map[gene][variant][tier]["matched"].append(var_id)
@@ -1434,12 +1418,12 @@
                                 check_keys(list(var_map[gene][var_id][molecular_profile_id]['evidence_items'][evidenceType].keys()),"var_map",sorted_cts,matches_all=True)
                                 for ct in var_map[gene][var_id][molecular_profile_id]['evidence_items'][evidenceType].keys():
                                     for disease in var_map[gene][var_id][molecular_profile_id]['evidence_items'][evidenceType][ct].keys():
-                                        for therapy in var_map[gene][var_id][molecular_profile_id]['evidence_items'][evidenceType][ct][disease].keys():
-                                            if therapy not in therapy_map.keys():
-                                                therapy_map[therapy] = {}
-                                            if ct not in therapy_map[therapy].keys():
-                                                therapy_map[therapy][ct] = []
-                                            for evidence in var_map[gene][var_id][molecular_profile_id]['evidence_items'][evidenceType][ct][disease][therapy].keys():
+                                        for drug in var_map[gene][var_id][molecular_profile_id]['evidence_items'][evidenceType][ct][disease].keys():
+                                            if drug not in drug_map.keys():
+                                                drug_map[drug] = {}
+                                            if ct not in drug_map[drug].keys():
+                                                drug_map[drug][ct] = []
+                                            for evidence in var_map[gene][var_id][molecular_profile_id]['evidence_items'][evidenceType][ct][disease][drug].keys():
                                                 # Split the evidence direction and clinical significance
                                                 evidenceArr = evidence.strip().split(':')
                                                 if (len(evidenceArr) != 2):
@@ -1448,31 +1432,31 @@
                                                 clin_signf = evidenceArr[1]
                                                 
                                                 # For each evidence (ie combination of direction+clin_signf), count how many different evidence items support it
-                                                # At this stage, we find count evidence items by counting how many different combinations of level+pmids there are for the same therapy, disease and evidence
+                                                # At this stage, we find count evidence items by counting how many different combinations of level+pmids there are for the same drug, disease and evidence
                                                 if ('NULL' in direction) or ('N/A' in direction) or ('NULL' in clin_signf) or ('N/A' in clin_signf):
-                                                    this_therapy_support = 'UNKNOWN_BLANK'
+                                                    this_drug_support = 'UNKNOWN_BLANK'
                                                 else:
                                                     if direction not in support_dict.keys():
                                                         raise ValueError("Could not find evidence direction '%s' in provided 'support_dict'!" %(direction))
                                                     if clin_signf not in support_dict[direction].keys():
                                                         raise ValueError("Could not find clinical significance '%s' in provided 'support_dict'!" %(clin_signf))
-                                                    this_therapy_support = support_dict[direction][clin_signf]
+                                                    this_drug_support = support_dict[direction][clin_signf]
                                                     
-                                                # Keep track of number of occurrences for each support type for the given therapy
+                                                # Keep track of number of occurrences for each support type for the given drug
                                                 # Here, take into account the number of supporting PMIDs associated to each evidence item
-                                                for evidence_level in var_map[gene][var_id][molecular_profile_id]['evidence_items'][evidenceType][ct][disease][therapy][evidence].keys():
-                                                    for this_evidence_string in var_map[gene][var_id][molecular_profile_id]['evidence_items'][evidenceType][ct][disease][therapy][evidence][evidence_level]:
-                                                        therapy_map[therapy][ct].append(this_therapy_support)
+                                                for evidence_level in var_map[gene][var_id][molecular_profile_id]['evidence_items'][evidenceType][ct][disease][drug][evidence].keys():
+                                                    for this_evidence_string in var_map[gene][var_id][molecular_profile_id]['evidence_items'][evidenceType][ct][disease][drug][evidence][evidence_level]:
+                                                        drug_map[drug][ct].append(this_drug_support)
                                                         
-                    # Process therapy support information parsed for the current tier match
-                    # therapy support for tier 4 will never be available
-                    for this_therapy in therapy_map.keys():
-                        for this_ct in therapy_map[this_therapy].keys():
+                    # Process drug support information parsed for the current tier match
+                    # drug support for tier 4 will never be available
+                    for this_drug in drug_map.keys():
+                        for this_ct in drug_map[this_drug].keys():
                             # Given the selected ct, count number of occurrences for each possible support type (if any)
-                            count_pos = therapy_map[this_therapy][this_ct].count('POSITIVE')
-                            count_neg = therapy_map[this_therapy][this_ct].count('NEGATIVE')
-                            count_unk = therapy_map[this_therapy][this_ct].count('UNKNOWN_BLANK')
-                            count_dns = therapy_map[this_therapy][this_ct].count('UNKNOWN_DNS')
+                            count_pos = drug_map[this_drug][this_ct].count('POSITIVE')
+                            count_neg = drug_map[this_drug][this_ct].count('NEGATIVE')
+                            count_unk = drug_map[this_drug][this_ct].count('UNKNOWN_BLANK')
+                            count_dns = drug_map[this_drug][this_ct].count('UNKNOWN_DNS')
                             # Pool UNKNOWN_BLANK and UNKNOWN_DNS together (as both result in unknown CIVIC support)
                             count_total_unk = count_unk + count_dns
                             # Sanity check that there is at least some support
@@ -1494,28 +1478,16 @@
                             else:
                                 raise ValueError("Encountered unexpected support case for gene '%s'." %(gene))
                             
-                            # Build support string for each given combination of therapy, ct and matched tier
-                            # Format: therapy:CT:SUPPORT:#pos|#neg|#unk|#dns
-                            therapy_support = this_therapy + ':' + this_ct.upper() + ':' + temp_support
-                            new_map[gene][variant][tier]['therapy_support'].append(therapy_support)
+                            # Build support string for each given combination of drug, ct and matched tier
+                            # Format: drug:CT:SUPPORT:#pos|#neg|#unk|#dns
+                            drug_support = this_drug + ':' + this_ct.upper() + ':' + temp_support
+                            new_map[gene][variant][tier]['drug_support'].append(drug_support)
 
             # Always check if current match corresponds to a tier_4 situation (all other tiers will be empty)
             if not (new_map[gene][variant]["tier_1"]["matched"] or new_map[gene][variant]["tier_1b"]["matched"] or new_map[gene][variant]["tier_2"]["matched"] or new_map[gene][variant]["tier_3"]["matched"]):
                 new_map[gene][variant]["tier_4"]["matched"] = True
     return new_map
 
-<<<<<<< HEAD
-# TODO
-def reprocess_therapy_support_across_selected_variants(input_data, match_map, var_map, support_dict, has_support=True):
-    """
-    For 'predictive' evidence (write_therapy=True), keep dictionary of therapy support for the current variant match (one support per tier).
-    :param input_data:	
-    :param match_map:	
-    :param var_map:	
-    :param support_dict:	
-    :param has_support:	
-    :return:		
-=======
 
 def reprocess_drug_support_across_selected_variants(input_data, match_map, var_map, support_dict, has_support=True):
     """
@@ -1527,7 +1499,6 @@
     :param support_dict:	Dictionary of evidence-to-drug response, provided in the data.yml file, and to be used for computing consensus drug predictions. See README for more details about this topic.
     :param has_support:		Boolean indicating whether the provided 'match_map' is already annotated with consensus drug response prediction information (True) or not (False). 
     :return:			List of consensus drug response predictions computed based on the aggregation of all available evidences across the supplied input genes and aberrations. Individual consensus predictions use format 'DRUG_NAME:CT_CLASS:CONSENSUS_RESPONSE:#positive|#negative|#unknown|#do_not_support'.
->>>>>>> bd4171db
     """
     sorted_tiers = ["tier_1", "tier_1b", "tier_2", "tier_3", "tier_4"]
     sorted_cts = ["ct", "gt", "nct"]
@@ -1542,10 +1513,10 @@
     check_is_dict(var_map, "var_map")
     check_is_dict(support_dict, "support_dict")
 
-    # Process and aggregate therapy support across all the available evidences for the supplied input_data (genes + vaiants)
-    therapy_support_strings = []
-    # Format: therapy -> ct -> [support1,support2,..,support1] (keep track of all occurrences)
-    therapy_map = {}
+    # Process and aggregate drug support across all the available evidences for the supplied input_data (genes + vaiants)
+    drug_support_strings = []
+    # Format: drug -> ct -> [support1,support2,..,support1] (keep track of all occurrences)
+    drug_map = {}
 
     # gene -> variant -> {tier1,tier1b..} -> [matched_vars]
     # where variant -> var="dna|prot|impact|exon|n_line"
@@ -1556,7 +1527,7 @@
             if variant not in match_map[gene].keys():
                 raise ValueError("Input variant '%s' (gene '%s') from 'input_data' could not be found in provided 'match_map'!" %(variant, gene))
 
-            # Sanity check that provided match_map has expected format (i.e. is annotated with therapy support)
+            # Sanity check that provided match_map has expected format (i.e. is annotated with drug support)
             check_keys(list(match_map[gene][variant].keys()), "match_map", sorted_tiers, matches_all=True)
             for tier in match_map[gene][variant].keys():
                 # Sanity check that provided match_map has expected format
@@ -1598,12 +1569,12 @@
                                 check_keys(list(var_map[gene][var_id][molecular_profile_id]["evidence_items"][evidence_type].keys()), "var_map", sorted_cts, matches_all=True)
                                 for ct in var_map[gene][var_id][molecular_profile_id]["evidence_items"][evidence_type].keys():
                                     for disease in var_map[gene][var_id][molecular_profile_id]["evidence_items"][evidence_type][ct].keys():
-                                        for therapy in var_map[gene][var_id][molecular_profile_id]["evidence_items"][evidence_type][ct][disease].keys():
-                                            if therapy not in therapy_map.keys():
-                                                therapy_map[therapy] = {}
-                                            if ct not in therapy_map[therapy].keys():
-                                                therapy_map[therapy][ct] = []
-                                            for evidence in var_map[gene][var_id][molecular_profile_id]["evidence_items"][evidence_type][ct][disease][therapy].keys():
+                                        for drug in var_map[gene][var_id][molecular_profile_id]["evidence_items"][evidence_type][ct][disease].keys():
+                                            if drug not in drug_map.keys():
+                                                drug_map[drug] = {}
+                                            if ct not in drug_map[drug].keys():
+                                                drug_map[drug][ct] = []
+                                            for evidence in var_map[gene][var_id][molecular_profile_id]["evidence_items"][evidence_type][ct][disease][drug].keys():
                                                 # Split the evidence direction and clinical significance
                                                 evidence_list = evidence.strip().split(":")
                                                 if (len(evidence_list) != 2):
@@ -1612,31 +1583,31 @@
                                                 clin_signf = evidence_list[1]
 
                                                 # For each evidence (ie combination of direction+clin_signf), count how many different evidence items support it
-                                                # At this stage, we find count evidence items by counting how many different combinations of level+pmids there are for the same therapy, disease and evidence
+                                                # At this stage, we find count evidence items by counting how many different combinations of level+pmids there are for the same drug, disease and evidence
                                                 if ("NULL" in direction) or ("N/A" in direction) or ("NULL" in clin_signf) or ("N/A" in clin_signf):
-                                                    this_therapy_support = "UNKNOWN_BLANK"
+                                                    this_drug_support = "UNKNOWN_BLANK"
                                                 else:
                                                     if direction not in support_dict.keys():
                                                         raise ValueError("Could not find evidence direction '%s' in provided 'support_dict'!" %(direction))
                                                     if clin_signf not in support_dict[direction].keys():
                                                         raise ValueError("Could not find clinical significance '%s' in provided 'support_dict'!" %(clin_signf))
-                                                    this_therapy_support = support_dict[direction][clin_signf]
-
-                                                # Keep track of number of occurrences for each support type for the given therapy
+                                                    this_drug_support = support_dict[direction][clin_signf]
+
+                                                # Keep track of number of occurrences for each support type for the given drug
                                                 # Here, take into account the number of supporting PMIDs associated to each evidence item
-                                                for evidence_level in var_map[gene][var_id][molecular_profile_id]["evidence_items"][evidence_type][ct][disease][therapy][evidence].keys():
-                                                    for this_evidence_string in var_map[gene][var_id][molecular_profile_id]["evidence_items"][evidence_type][ct][disease][therapy][evidence][evidence_level]:
-                                                        therapy_map[therapy][ct].append(this_therapy_support)
-
-    # Process therapy support information parsed and aggregated across all provided genes and variants
-    # therapy support for tier 4 will never be available
-    for this_therapy in therapy_map.keys():
-        for this_ct in therapy_map[this_therapy].keys():
+                                                for evidence_level in var_map[gene][var_id][molecular_profile_id]["evidence_items"][evidence_type][ct][disease][drug][evidence].keys():
+                                                    for this_evidence_string in var_map[gene][var_id][molecular_profile_id]["evidence_items"][evidence_type][ct][disease][drug][evidence][evidence_level]:
+                                                        drug_map[drug][ct].append(this_drug_support)
+
+    # Process drug support information parsed and aggregated across all provided genes and variants
+    # drug support for tier 4 will never be available
+    for this_drug in drug_map.keys():
+        for this_ct in drug_map[this_drug].keys():
             # Given the selected ct, count number of occurrences for each possible support type (if any)
-            count_pos = therapy_map[this_therapy][this_ct].count("POSITIVE")
-            count_neg = therapy_map[this_therapy][this_ct].count("NEGATIVE")
-            count_unk = therapy_map[this_therapy][this_ct].count("UNKNOWN_BLANK")
-            count_dns = therapy_map[this_therapy][this_ct].count("UNKNOWN_DNS")
+            count_pos = drug_map[this_drug][this_ct].count("POSITIVE")
+            count_neg = drug_map[this_drug][this_ct].count("NEGATIVE")
+            count_unk = drug_map[this_drug][this_ct].count("UNKNOWN_BLANK")
+            count_dns = drug_map[this_drug][this_ct].count("UNKNOWN_DNS")
 
             # Pool UNKNOWN_BLANK and UNKNOWN_DNS together (as both result in unknown CIViC support)
             count_total_unk = count_unk + count_dns
@@ -1659,14 +1630,14 @@
             else:
                 raise ValueError("Encountered unexpected support case when aggregating evidences across provided 'input_data'!")
 
-            # Build support string for each given combination of therapy, ct and matched tier
-            # Format: therapy:CT:SUPPORT:#pos|#neg|#unk|#dns
-            therapy_support = this_therapy + ":" + this_ct.upper() + ":" + temp_support + ":" + str(count_pos) + "|" + str(count_neg) + "|" + str(count_unk) + "|" + str(count_dns)
-            therapy_support_strings.append(therapy_support)
-
-    return therapy_support_strings
-
-
-
-
-
+            # Build support string for each given combination of drug, ct and matched tier
+            # Format: drug:CT:SUPPORT:#pos|#neg|#unk|#dns
+            drug_support = this_drug + ":" + this_ct.upper() + ":" + temp_support + ":" + str(count_pos) + "|" + str(count_neg) + "|" + str(count_unk) + "|" + str(count_dns)
+            drug_support_strings.append(drug_support)
+
+    return drug_support_strings
+
+
+
+
+
